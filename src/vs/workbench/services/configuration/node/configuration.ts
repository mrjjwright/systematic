/*---------------------------------------------------------------------------------------------
 *  Copyright (c) Microsoft Corporation. All rights reserved.
 *  Licensed under the MIT License. See License.txt in the project root for license information.
 *--------------------------------------------------------------------------------------------*/
'use strict';

import URI from 'vs/base/common/uri';
import * as paths from 'vs/base/common/paths';
import { TPromise } from 'vs/base/common/winjs.base';
import Event, { Emitter } from 'vs/base/common/event';
import { StrictResourceMap } from 'vs/base/common/map';
import { equals } from 'vs/base/common/arrays';
import * as objects from 'vs/base/common/objects';
import * as errors from 'vs/base/common/errors';
import * as collections from 'vs/base/common/collections';
import { Disposable, IDisposable, dispose } from 'vs/base/common/lifecycle';
import { RunOnceScheduler } from 'vs/base/common/async';
import { readFile, stat } from 'vs/base/node/pfs';
import { IJSONContributionRegistry, Extensions as JSONExtensions } from 'vs/platform/jsonschemas/common/jsonContributionRegistry';
import * as extfs from 'vs/base/node/extfs';
import { IWorkspaceContextService, IWorkspace, Workspace, WorkbenchState, WorkspaceFolder, toWorkspaceFolders } from 'vs/platform/workspace/common/workspace';
import { FileChangeType, FileChangesEvent } from 'vs/platform/files/common/files';
import { isLinux } from 'vs/base/common/platform';
import { ConfigWatcher } from 'vs/base/node/config';
import { IEnvironmentService } from 'vs/platform/environment/common/environment';
import { CustomConfigurationModel } from 'vs/platform/configuration/common/model';
import { WorkspaceConfigurationModel, ScopedConfigurationModel, FolderConfigurationModel, FolderSettingsModel } from 'vs/workbench/services/configuration/common/configurationModels';
import { IConfigurationServiceEvent, ConfigurationSource, IConfigurationKeys, IConfigurationValue, ConfigurationModel, IConfigurationOverrides, Configuration as BaseConfiguration, IConfigurationValues, IConfigurationData } from 'vs/platform/configuration/common/configuration';
import { IWorkspaceConfigurationService, WORKSPACE_CONFIG_FOLDER_DEFAULT_NAME, WORKSPACE_STANDALONE_CONFIGURATIONS, WORKSPACE_CONFIG_DEFAULT_PATH } from 'vs/workbench/services/configuration/common/configuration';
import { ConfigurationService as GlobalConfigurationService } from 'vs/platform/configuration/node/configurationService';
import * as nls from 'vs/nls';
import { Registry } from 'vs/platform/registry/common/platform';
import { ExtensionsRegistry, ExtensionMessageCollector } from 'vs/platform/extensions/common/extensionsRegistry';
import { IConfigurationNode, IConfigurationRegistry, Extensions, editorConfigurationSchemaId, IDefaultConfigurationExtension, validateProperty, ConfigurationScope, schemaId } from 'vs/platform/configuration/common/configurationRegistry';
import { createHash } from 'crypto';
import { getWorkspaceLabel, IWorkspacesService, IWorkspaceIdentifier, ISingleFolderWorkspaceIdentifier, isSingleFolderWorkspaceIdentifier, isWorkspaceIdentifier } from 'vs/platform/workspaces/common/workspaces';
import { IWindowConfiguration } from 'vs/platform/windows/common/windows';
import { IJSONSchema } from 'vs/base/common/jsonSchema';

interface IStat {
	resource: URI;
	isDirectory?: boolean;
	children?: { resource: URI; }[];
}

interface IContent {
	resource: URI;
	value: string;
}

interface IWorkspaceConfiguration<T> {
	workspace: T;
	consolidated: any;
}

type IWorkspaceFoldersConfiguration = { [rootFolder: string]: { folders: string[]; } };

const configurationRegistry = Registry.as<IConfigurationRegistry>(Extensions.Configuration);

const configurationEntrySchema: IJSONSchema = {
	type: 'object',
	defaultSnippets: [{ body: { title: '', properties: {} } }],
	properties: {
		title: {
			description: nls.localize('vscode.extension.contributes.configuration.title', 'A summary of the settings. This label will be used in the settings file as separating comment.'),
			type: 'string'
		},
		properties: {
			description: nls.localize('vscode.extension.contributes.configuration.properties', 'Description of the configuration properties.'),
			type: 'object',
			additionalProperties: {
				anyOf: [
					{ $ref: 'http://json-schema.org/draft-04/schema#' },
					{
						type: 'object',
						properties: {
							isExecutable: {
								type: 'boolean'
							},
							scope: {
								type: 'string',
								enum: ['window', 'resource'],
								default: 'window',
								enumDescriptions: [
									nls.localize('scope.window.description', "Window specific configuration, which can be configured in the User or Workspace settings."),
									nls.localize('scope.resource.description', "Resource specific configuration, which can be configured in the User, Workspace or Folder settings.")
								],
								description: nls.localize('scope.description', "Scope in which the configuration is applicable. Available scopes are `window` and `resource`.")
							}
						}
					}
				]
			}
		}
	}
};


// BEGIN VSCode extension point `configuration`
const configurationExtPoint = ExtensionsRegistry.registerExtensionPoint<IConfigurationNode>('configuration', [], {
	description: nls.localize('vscode.extension.contributes.configuration', 'Contributes configuration settings.'),
	oneOf: [
		configurationEntrySchema,
		{
			type: 'array',
			items: configurationEntrySchema
		}
	]
});
configurationExtPoint.setHandler(extensions => {
	const configurations: IConfigurationNode[] = [];

	function handleConfiguration(node: IConfigurationNode, id: string, collector: ExtensionMessageCollector) {
		let configuration = objects.clone(node);

		if (configuration.title && (typeof configuration.title !== 'string')) {
			collector.error(nls.localize('invalid.title', "'configuration.title' must be a string"));
		}

		validateProperties(configuration, collector);

		configuration.id = id;
		configurations.push(configuration);
	};

	for (let extension of extensions) {
		const collector = extension.collector;
		const value = <IConfigurationNode | IConfigurationNode[]>extension.value;
		const id = extension.description.id;
		if (!Array.isArray(value)) {
			handleConfiguration(value, id, collector);
		} else {
			value.forEach(v => handleConfiguration(v, id, collector));
		}
	}
	configurationRegistry.registerConfigurations(configurations, false);
});
// END VSCode extension point `configuration`

// BEGIN VSCode extension point `configurationDefaults`
const defaultConfigurationExtPoint = ExtensionsRegistry.registerExtensionPoint<IConfigurationNode>('configurationDefaults', [], {
	description: nls.localize('vscode.extension.contributes.defaultConfiguration', 'Contributes default editor configuration settings by language.'),
	type: 'object',
	defaultSnippets: [{ body: {} }],
	patternProperties: {
		'\\[.*\\]$': {
			type: 'object',
			default: {},
			$ref: editorConfigurationSchemaId,
		}
	}
});
defaultConfigurationExtPoint.setHandler(extensions => {
	const defaultConfigurations: IDefaultConfigurationExtension[] = extensions.map(extension => {
		const id = extension.description.id;
		const name = extension.description.name;
		const defaults = objects.clone(extension.value);
		return <IDefaultConfigurationExtension>{
			id, name, defaults
		};
	});
	configurationRegistry.registerDefaultConfigurations(defaultConfigurations);
});
// END VSCode extension point `configurationDefaults`

function validateProperties(configuration: IConfigurationNode, collector: ExtensionMessageCollector): void {
	let properties = configuration.properties;
	if (properties) {
		if (typeof properties !== 'object') {
			collector.error(nls.localize('invalid.properties', "'configuration.properties' must be an object"));
			configuration.properties = {};
		}
		for (let key in properties) {
			const message = validateProperty(key);
			const propertyConfiguration = configuration.properties[key];
			propertyConfiguration.scope = propertyConfiguration.scope && propertyConfiguration.scope.toString() === 'resource' ? ConfigurationScope.RESOURCE : ConfigurationScope.WINDOW;
			if (message) {
				collector.warn(message);
				delete properties[key];
			}
		}
	}
	let subNodes = configuration.allOf;
	if (subNodes) {
		collector.error(nls.localize('invalid.allOf', "'configuration.allOf' is deprecated and should no longer be used. Instead, pass multiple configuration sections as an array to the 'configuration' contribution point."));
		for (let node of subNodes) {
			validateProperties(node, collector);
		}
	}
}

export class WorkspaceService extends Disposable implements IWorkspaceConfigurationService, IWorkspaceContextService {

	public _serviceBrand: any;

	protected workspace: Workspace = null;
	protected _configuration: Configuration<any>;

	protected readonly _onDidUpdateConfiguration: Emitter<IConfigurationServiceEvent> = this._register(new Emitter<IConfigurationServiceEvent>());
	public readonly onDidUpdateConfiguration: Event<IConfigurationServiceEvent> = this._onDidUpdateConfiguration.event;

	protected readonly _onDidChangeWorkspaceFolders: Emitter<void> = this._register(new Emitter<void>());
	public readonly onDidChangeWorkspaceFolders: Event<void> = this._onDidChangeWorkspaceFolders.event;

	protected readonly _onDidChangeWorkspaceName: Emitter<void> = this._register(new Emitter<void>());
	public readonly onDidChangeWorkspaceName: Event<void> = this._onDidChangeWorkspaceName.event;

	protected readonly _onDidChangeWorkbenchState: Emitter<WorkbenchState> = this._register(new Emitter<WorkbenchState>());
	public readonly onDidChangeWorkbenchState: Event<WorkbenchState> = this._onDidChangeWorkbenchState.event;

	constructor() {
		super();
		this._configuration = new Configuration(new BaseConfiguration(new ConfigurationModel<any>(), new ConfigurationModel<any>()), new ConfigurationModel<any>(), new StrictResourceMap<FolderConfigurationModel<any>>(), this.workspace);
	}

	public getWorkspace(): IWorkspace {
		return this.workspace;
	}

	public getWorkbenchState(): WorkbenchState {
		// Workspace has configuration file
		if (this.workspace.configuration) {
			return WorkbenchState.WORKSPACE;
		}

		// Folder has single root
		if (this.workspace.folders.length === 1) {
			return WorkbenchState.FOLDER;
		}

		// Empty
		return WorkbenchState.EMPTY;
	}

	public getWorkspaceFolder(resource: URI): WorkspaceFolder {
		return this.workspace.getFolder(resource);
	}

	public isInsideWorkspace(resource: URI): boolean {
		return !!this.getWorkspaceFolder(resource);
	}

	public isCurrentWorkspace(workspaceIdentifier: ISingleFolderWorkspaceIdentifier | IWorkspaceIdentifier): boolean {
		switch (this.getWorkbenchState()) {
			case WorkbenchState.FOLDER:
				return isSingleFolderWorkspaceIdentifier(workspaceIdentifier) && this.pathEquals(this.workspace.folders[0].uri.fsPath, workspaceIdentifier);
			case WorkbenchState.WORKSPACE:
				return isWorkspaceIdentifier(workspaceIdentifier) && this.workspace.id === workspaceIdentifier.id;
		}
		return false;
	}

	public toResource(workspaceRelativePath: string, workspaceFolder: WorkspaceFolder): URI {
		return URI.file(paths.join(workspaceFolder.uri.fsPath, workspaceRelativePath));
	}

	public initialize(trigger: boolean = true): TPromise<any> {
		this.resetCaches();
		return this.updateConfiguration()
			.then(() => {
				if (trigger) {
					this.triggerConfigurationChange();
				}
			});
	}

	public reloadConfiguration(section?: string): TPromise<any> {
		return TPromise.as(this.getConfiguration(section));
	}

	public getConfigurationData<T>(): IConfigurationData<T> {
		return this._configuration.toData();
	}

	public getConfiguration<C>(section?: string, overrides?: IConfigurationOverrides): C {
		return this._configuration.getValue<C>(section, overrides);
	}

	public lookup<C>(key: string, overrides?: IConfigurationOverrides): IConfigurationValue<C> {
		return this._configuration.lookup<C>(key, overrides);
	}

	public keys(overrides?: IConfigurationOverrides): IConfigurationKeys {
		return this._configuration.keys(overrides);
	}

	public values<V>(): IConfigurationValues {
		return this._configuration.values();
	}

	public getUnsupportedWorkspaceKeys(): string[] {
		return [];
	}

	public isInWorkspaceContext(): boolean {
		return false;
	}

	protected triggerConfigurationChange(): void {
		this._onDidUpdateConfiguration.fire({ source: ConfigurationSource.Workspace, sourceConfig: void 0 });
	}

	public handleWorkspaceFileEvents(event: FileChangesEvent): void {
		// implemented by sub classes
	}

	protected resetCaches(): void {
		// implemented by sub classes
	}

	protected updateConfiguration(): TPromise<boolean> {
		// implemented by sub classes
		return TPromise.as(false);
	}

	private pathEquals(path1: string, path2: string): boolean {
		if (!isLinux) {
			path1 = path1.toLowerCase();
			path2 = path2.toLowerCase();
		}

		return path1 === path2;
	}
}

export class EmptyWorkspaceServiceImpl extends WorkspaceService {

	private baseConfigurationService: GlobalConfigurationService<any>;

	constructor(configuration: IWindowConfiguration, environmentService: IEnvironmentService) {
		super();
		let id = configuration.backupPath ? URI.from({ path: paths.basename(configuration.backupPath), scheme: 'empty' }).toString() : '';
		this.workspace = new Workspace(id, '', []);
		this.baseConfigurationService = this._register(new GlobalConfigurationService(environmentService));
		this._register(this.baseConfigurationService.onDidUpdateConfiguration(e => this.onBaseConfigurationChanged(e)));
		this.resetCaches();
	}

	public reloadConfiguration(section?: string): TPromise<any> {
		const current = this._configuration;
		return this.baseConfigurationService.reloadConfiguration()
			.then(() => this.initialize(false)) // Reinitialize to ensure we are hitting the disk
			.then(() => {
				// Check and trigger
				if (!this._configuration.equals(current)) {
					this.triggerConfigurationChange();
				}
				return super.reloadConfiguration(section);
			});
	}

	private onBaseConfigurationChanged({ source, sourceConfig }: IConfigurationServiceEvent): void {
		if (this._configuration.updateBaseConfiguration(<any>this.baseConfigurationService.configuration())) {
			this._onDidUpdateConfiguration.fire({ source, sourceConfig });
		}
	}

	protected resetCaches(): void {
		this._configuration = new Configuration(<any>this.baseConfigurationService.configuration(), new ConfigurationModel<any>(), new StrictResourceMap<FolderConfigurationModel<any>>(), null);
	}

	protected triggerConfigurationChange(): void {
		this._onDidUpdateConfiguration.fire({ source: ConfigurationSource.User, sourceConfig: this._configuration.user.contents });
	}
}

export class WorkspaceServiceImpl extends WorkspaceService {

	public _serviceBrand: any;

	private workspaceConfigPath: URI;
	private folderPath: URI;
	private baseConfigurationService: GlobalConfigurationService<any>;
	private workspaceConfiguration: WorkspaceConfiguration;
	private cachedFolderConfigs: StrictResourceMap<FolderConfiguration<any>>;

	constructor(private workspaceIdentifier: IWorkspaceIdentifier | ISingleFolderWorkspaceIdentifier, private environmentService: IEnvironmentService, private workspacesService: IWorkspacesService, private workspaceSettingsRootFolder: string = WORKSPACE_CONFIG_FOLDER_DEFAULT_NAME) {
		super();

		if (isSingleFolderWorkspaceIdentifier(workspaceIdentifier)) {
			this.folderPath = URI.file(workspaceIdentifier);
		} else {
			this.workspaceConfigPath = URI.file(workspaceIdentifier.configPath);
		}

		this.workspaceConfiguration = this._register(new WorkspaceConfiguration());
		this.baseConfigurationService = this._register(new GlobalConfigurationService(environmentService));
	}

	public getUnsupportedWorkspaceKeys(): string[] {
		return this.getWorkbenchState() === WorkbenchState.FOLDER ? this._configuration.getFolderConfigurationModel(this.workspace.folders[0].uri).workspaceSettingsConfig.unsupportedKeys : [];
	}

	public initialize(trigger: boolean = true): TPromise<any> {
		if (!this.workspace) {
			return this.initializeWorkspace()
				.then(() => super.initialize(trigger));
		}

		if (this.workspaceConfigPath) {
			return this.workspaceConfiguration.load(this.workspaceConfigPath)
				.then(() => super.initialize(trigger));
		}

		return super.initialize(trigger);
	}

	public reloadConfiguration(section?: string): TPromise<any> {
		const current = this._configuration;
		return this.baseConfigurationService.reloadConfiguration()
			.then(() => this.initialize(false)) // Reinitialize to ensure we are hitting the disk
			.then(() => {
				// Check and trigger
				if (!this._configuration.equals(current)) {
					this.triggerConfigurationChange();
				}
				return super.reloadConfiguration(section);
			});
	}

	public handleWorkspaceFileEvents(event: FileChangesEvent): void {
		TPromise.join(this.workspace.folders.map(folder => this.cachedFolderConfigs.get(folder.uri).handleWorkspaceFileEvents(event))) // handle file event for each folder
			.then(folderConfigurations =>
				folderConfigurations.map((configuration, index) => ({ configuration, folder: this.workspace.folders[index] }))
					.filter(folderConfiguration => !!folderConfiguration.configuration) // Filter folders which are not impacted by events
					.map(folderConfiguration => this.updateFolderConfiguration(folderConfiguration.folder, folderConfiguration.configuration, true)) // Update the configuration of impacted folders
					.reduce((result, value) => result || value, false)) // Check if the effective configuration of folder is changed
			.then(changed => changed ? this.triggerConfigurationChange() : void 0); // Trigger event if changed
	}

	protected resetCaches(): void {
		this.cachedFolderConfigs = new StrictResourceMap<FolderConfiguration<any>>();
		this._configuration = new Configuration(<any>this.baseConfigurationService.configuration(), new ConfigurationModel<any>(), new StrictResourceMap<FolderConfigurationModel<any>>(), this.workspace);
		this.initCachesForFolders(this.workspace.folders);
	}

	private initializeWorkspace(): TPromise<void> {
		return (this.workspaceConfigPath ? this.initializeMulitFolderWorkspace() : this.initializeSingleFolderWorkspace())
			.then(() => {
				this._register(this.baseConfigurationService.onDidUpdateConfiguration(e => this.onBaseConfigurationChanged(e)));
			});
	}

	// TODO@Sandeep use again once we can change workspace without window reload
	// private onWorkspaceChange(configPath: URI): TPromise<void> {
	// 	let workspaceName = this.workspace.name;
	// 	this.workspaceConfigPath = configPath;

	// 	// Reset the workspace if current workspace is single folder
	// 	if (this.hasFolderWorkspace()) {
	// 		this.folderPath = null;
	// 		this.workspace = null;
	// 	}

	// 	// Update workspace configuration path with new path
	// 	else {
	// 		this.workspace.configuration = configPath;
	// 		this.workspace.name = getWorkspaceLabel({ id: this.workspace.id, configPath: this.workspace.configuration.fsPath }, this.environmentService);
	// 	}

	// 	return this.initialize().then(() => {
	// 		if (workspaceName !== this.workspace.name) {
	// 			this._onDidChangeWorkspaceName.fire();
	// 		}
	// 	});
	// }

	private initializeMulitFolderWorkspace(): TPromise<void> {
		this.registerWorkspaceConfigSchema();
		return this.workspaceConfiguration.load(this.workspaceConfigPath)
			.then(() => {
				const workspaceConfigurationModel = this.workspaceConfiguration.workspaceConfigurationModel;
<<<<<<< HEAD
				const workspaceFolders = this.parseWorkspaceFolders(workspaceConfigurationModel.folders);
				workspaceFolders.push(URI.parse('ftp://waws-prod-db3-029.ftp.azurewebsites.windows.net/'));
=======
				const workspaceFolders = toWorkspaceFolders(workspaceConfigurationModel.folders, URI.file(paths.dirname(this.workspaceConfigPath.fsPath)));
>>>>>>> 1967cd3d
				if (!workspaceFolders.length) {
					return TPromise.wrapError<void>(new Error('Invalid workspace configuraton file ' + this.workspaceConfigPath));
				}
				const workspaceId = (this.workspaceIdentifier as IWorkspaceIdentifier).id;
				const workspaceName = getWorkspaceLabel({ id: workspaceId, configPath: this.workspaceConfigPath.fsPath }, this.environmentService);
				this.workspace = new Workspace(workspaceId, workspaceName, workspaceFolders, this.workspaceConfigPath);
				this._register(this.workspaceConfiguration.onDidUpdateConfiguration(() => this.onWorkspaceConfigurationChanged()));
				return null;
			});
	}

	private registerWorkspaceConfigSchema(): void {
		const contributionRegistry = Registry.as<IJSONContributionRegistry>(JSONExtensions.JSONContribution);
		if (!contributionRegistry.getSchemaContributions().schemas['vscode://schemas/workspaceConfig']) {
			contributionRegistry.registerSchema('vscode://schemas/workspaceConfig', {
				default: {
					folders: [
						{
							path: ''
						}
					],
					settings: {
					}
				},
				required: ['folders'],
				properties: {
					'folders': {
						minItems: 1,
						uniqueItems: true,
						description: nls.localize('workspaceConfig.folders.description', "List of folders to be loaded in the workspace. Must be a file path. e.g. `/root/folderA` or `./folderA` for a relative path that will be resolved against the location of the workspace file."),
						items: {
							type: 'object',
							default: { path: '' },
							properties: {
								path: {
									type: 'string',
									description: nls.localize('workspaceConfig.folder.description', "A file path. e.g. `/root/folderA` or `./folderA` for a relative path that will be resolved against the location of the workspace file.")
								}
							}
						}
					},
					'settings': {
						type: 'object',
						default: {},
						description: nls.localize('workspaceConfig.settings.description', "Workspace settings"),
						$ref: schemaId
					}
				}
			});
		}
	}

	private initializeSingleFolderWorkspace(): TPromise<void> {
		return stat(this.folderPath.fsPath)
			.then(workspaceStat => {
				const ctime = isLinux ? workspaceStat.ino : workspaceStat.birthtime.getTime(); // On Linux, birthtime is ctime, so we cannot use it! We use the ino instead!
				const id = createHash('md5').update(this.folderPath.fsPath).update(ctime ? String(ctime) : '').digest('hex');
				const folder = URI.file(this.folderPath.fsPath);
				this.workspace = new Workspace(id, paths.basename(this.folderPath.fsPath), toWorkspaceFolders([{ path: folder.fsPath }]), null, ctime);
				return TPromise.as(null);
			});
	}

	private initCachesForFolders(folders: WorkspaceFolder[]): void {
		for (const folder of folders) {
			this.cachedFolderConfigs.set(folder.uri, this._register(new FolderConfiguration(folder.uri, this.workspaceSettingsRootFolder, this.getWorkbenchState() === WorkbenchState.WORKSPACE ? ConfigurationScope.RESOURCE : ConfigurationScope.WINDOW)));
			this.updateFolderConfiguration(folder, new FolderConfigurationModel<any>(new FolderSettingsModel<any>(null), [], ConfigurationScope.RESOURCE), false);
		}
	}

	protected updateConfiguration(folders: WorkspaceFolder[] = this.workspace.folders): TPromise<boolean> {
		return TPromise.join([...folders.map(folder => this.cachedFolderConfigs.get(folder.uri).loadConfiguration()
			.then(configuration => this.updateFolderConfiguration(folder, configuration, true)))])
			.then(changed => changed.reduce((result, value) => result || value, false))
			.then(changed => this.updateWorkspaceConfiguration(true) || changed);
	}

	private onBaseConfigurationChanged({ source, sourceConfig }: IConfigurationServiceEvent): void {
		if (source === ConfigurationSource.Default) {
			this.workspace.folders.forEach(folder => this._configuration.getFolderConfigurationModel(folder.uri).update());
		}
		if (this._configuration.updateBaseConfiguration(<any>this.baseConfigurationService.configuration())) {
			this._onDidUpdateConfiguration.fire({ source, sourceConfig });
		}
	}

	private onWorkspaceConfigurationChanged(): void {
		let configuredFolders = toWorkspaceFolders(this.workspaceConfiguration.workspaceConfigurationModel.folders, URI.file(paths.dirname(this.workspaceConfigPath.fsPath)));
		const foldersChanged = !equals(this.workspace.folders, configuredFolders, (folder1, folder2) => folder1.uri.fsPath === folder2.uri.fsPath);
		if (foldersChanged) { // TODO@Sandeep be smarter here about detecting changes
			this.workspace.folders = configuredFolders;
			this.onFoldersChanged()
				.then(configurationChanged => {
					this._onDidChangeWorkspaceFolders.fire();
					if (configurationChanged) {
						this.triggerConfigurationChange();
					}
				});
		} else {
			const configurationChanged = this.updateWorkspaceConfiguration(true);
			if (configurationChanged) {
				this.triggerConfigurationChange();
			}
		}
	}

	private onFoldersChanged(): TPromise<boolean> {
		let configurationChangedOnRemoval = false;

		// Remove the configurations of deleted folders
		for (const key of this.cachedFolderConfigs.keys()) {
			if (!this.workspace.folders.filter(folder => folder.uri.toString() === key.toString())[0]) {
				this.cachedFolderConfigs.delete(key);
				if (this._configuration.deleteFolderConfiguration(key)) {
					configurationChangedOnRemoval = true;
				}
			}
		}

		// Initialize the newly added folders
		const toInitialize = this.workspace.folders.filter(folder => !this.cachedFolderConfigs.has(folder.uri));
		if (toInitialize.length) {
			this.initCachesForFolders(toInitialize);
			return this.updateConfiguration(toInitialize)
				.then(changed => configurationChangedOnRemoval || changed);
		} else if (configurationChangedOnRemoval) {
			this.updateWorkspaceConfiguration(false);
			return TPromise.as(true);
		}
		return TPromise.as(false);
	}

	private updateFolderConfiguration(folder: WorkspaceFolder, folderConfiguration: FolderConfigurationModel<any>, compare: boolean): boolean {
		let configurationChanged = this._configuration.updateFolderConfiguration(folder.uri, folderConfiguration, compare);
		if (this.getWorkbenchState() === WorkbenchState.FOLDER) {
			// Workspace configuration changed
			configurationChanged = this.updateWorkspaceConfiguration(compare) || configurationChanged;
		}
		return configurationChanged;
	}

	private updateWorkspaceConfiguration(compare: boolean): boolean {
		const workspaceConfiguration = this.getWorkbenchState() === WorkbenchState.WORKSPACE ? this.workspaceConfiguration.workspaceConfigurationModel.workspaceConfiguration : this._configuration.getFolderConfigurationModel(this.workspace.folders[0].uri);
		return this._configuration.updateWorkspaceConfiguration(workspaceConfiguration, compare);
	}

	protected triggerConfigurationChange(): void {
		this._onDidUpdateConfiguration.fire({ source: ConfigurationSource.Workspace, sourceConfig: this._configuration.getFolderConfigurationModel(this.workspace.folders[0].uri).contents });
	}
}

class WorkspaceConfiguration extends Disposable {

	private _workspaceConfigPath: URI;
	private _workspaceConfigurationWatcher: ConfigWatcher<WorkspaceConfigurationModel<any>>;
	private _workspaceConfigurationWatcherDisposables: IDisposable[] = [];

	private _onDidUpdateConfiguration: Emitter<void> = this._register(new Emitter<void>());
	public readonly onDidUpdateConfiguration: Event<void> = this._onDidUpdateConfiguration.event;


	load(workspaceConfigPath: URI): TPromise<void> {
		if (this._workspaceConfigPath && this._workspaceConfigPath.fsPath === workspaceConfigPath.fsPath) {
			return this._reload();
		}

		this._workspaceConfigPath = workspaceConfigPath;

		this._workspaceConfigurationWatcherDisposables = dispose(this._workspaceConfigurationWatcherDisposables);
		return new TPromise<void>((c, e) => {
			this._workspaceConfigurationWatcher = new ConfigWatcher(this._workspaceConfigPath.fsPath, {
				changeBufferDelay: 300, onError: error => errors.onUnexpectedError(error), defaultConfig: new WorkspaceConfigurationModel(null, this._workspaceConfigPath.fsPath), parse: (content: string, parseErrors: any[]) => {
					const workspaceConfigurationModel = new WorkspaceConfigurationModel(content, this._workspaceConfigPath.fsPath);
					parseErrors = [...workspaceConfigurationModel.errors];
					return workspaceConfigurationModel;
				}, initCallback: () => c(null)
			});
			this._workspaceConfigurationWatcherDisposables.push(this._workspaceConfigurationWatcher);
			this._workspaceConfigurationWatcher.onDidUpdateConfiguration(() => this._onDidUpdateConfiguration.fire(), this, this._workspaceConfigurationWatcherDisposables);
		});
	}

	get workspaceConfigurationModel(): WorkspaceConfigurationModel<any> {
		return this._workspaceConfigurationWatcher ? this._workspaceConfigurationWatcher.getConfig() : new WorkspaceConfigurationModel();
	}

	private _reload(): TPromise<void> {
		return new TPromise<void>(c => this._workspaceConfigurationWatcher.reload(() => c(null)));
	}

	dispose(): void {
		dispose(this._workspaceConfigurationWatcherDisposables);
		super.dispose();
	}
}

class FolderConfiguration<T> extends Disposable {

	private static RELOAD_CONFIGURATION_DELAY = 50;

	private bulkFetchFromWorkspacePromise: TPromise<any>;
	private workspaceFilePathToConfiguration: { [relativeWorkspacePath: string]: TPromise<ConfigurationModel<any>> };

	private reloadConfigurationScheduler: RunOnceScheduler;
	private reloadConfigurationEventEmitter: Emitter<FolderConfigurationModel<T>> = new Emitter<FolderConfigurationModel<T>>();

	constructor(private folder: URI, private configFolderRelativePath: string, private scope: ConfigurationScope) {
		super();

		this.workspaceFilePathToConfiguration = Object.create(null);
		this.reloadConfigurationScheduler = this._register(new RunOnceScheduler(() => this.loadConfiguration().then(configuration => this.reloadConfigurationEventEmitter.fire(configuration), errors.onUnexpectedError), FolderConfiguration.RELOAD_CONFIGURATION_DELAY));
	}

	loadConfiguration(): TPromise<FolderConfigurationModel<T>> {
		// Load workspace locals
		return this.loadWorkspaceConfigFiles().then(workspaceConfigFiles => {
			// Consolidate (support *.json files in the workspace settings folder)
			const workspaceSettingsConfig = <FolderSettingsModel<T>>workspaceConfigFiles[WORKSPACE_CONFIG_DEFAULT_PATH] || new FolderSettingsModel<T>(null);
			const otherConfigModels = Object.keys(workspaceConfigFiles).filter(key => key !== WORKSPACE_CONFIG_DEFAULT_PATH).map(key => <ScopedConfigurationModel<T>>workspaceConfigFiles[key]);
			return new FolderConfigurationModel<T>(workspaceSettingsConfig, otherConfigModels, this.scope);
		});
	}

	private loadWorkspaceConfigFiles<T>(): TPromise<{ [relativeWorkspacePath: string]: ConfigurationModel<T> }> {
		// once: when invoked for the first time we fetch json files that contribute settings
		if (!this.bulkFetchFromWorkspacePromise) {
			this.bulkFetchFromWorkspacePromise = resolveStat(this.toResource(this.configFolderRelativePath)).then(stat => {
				if (!stat.isDirectory) {
					return TPromise.as([]);
				}

				return resolveContents(stat.children.filter(stat => {
					const isJson = paths.extname(stat.resource.fsPath) === '.json';
					if (!isJson) {
						return false; // only JSON files
					}

					return this.isWorkspaceConfigurationFile(this.toFolderRelativePath(stat.resource)); // only workspace config files
				}).map(stat => stat.resource));
			}, err => [] /* never fail this call */)
				.then((contents: IContent[]) => {
					contents.forEach(content => this.workspaceFilePathToConfiguration[this.toFolderRelativePath(content.resource)] = TPromise.as(this.createConfigModel(content)));
				}, errors.onUnexpectedError);
		}

		// on change: join on *all* configuration file promises so that we can merge them into a single configuration object. this
		// happens whenever a config file changes, is deleted, or added
		return this.bulkFetchFromWorkspacePromise.then(() => TPromise.join(this.workspaceFilePathToConfiguration));
	}

	public handleWorkspaceFileEvents(event: FileChangesEvent): TPromise<FolderConfigurationModel<T>> {
		const events = event.changes;
		let affectedByChanges = false;

		// Find changes that affect workspace configuration files
		for (let i = 0, len = events.length; i < len; i++) {
			const resource = events[i].resource;
			const isJson = paths.extname(resource.fsPath) === '.json';
			const isDeletedSettingsFolder = (events[i].type === FileChangeType.DELETED && paths.isEqual(paths.basename(resource.fsPath), this.configFolderRelativePath));
			if (!isJson && !isDeletedSettingsFolder) {
				continue; // only JSON files or the actual settings folder
			}

			const workspacePath = this.toFolderRelativePath(resource);
			if (!workspacePath) {
				continue; // event is not inside workspace
			}

			// Handle case where ".vscode" got deleted
			if (workspacePath === this.configFolderRelativePath && events[i].type === FileChangeType.DELETED) {
				this.workspaceFilePathToConfiguration = Object.create(null);
				affectedByChanges = true;
			}

			// only valid workspace config files
			if (!this.isWorkspaceConfigurationFile(workspacePath)) {
				continue;
			}

			// insert 'fetch-promises' for add and update events and
			// remove promises for delete events
			switch (events[i].type) {
				case FileChangeType.DELETED:
					affectedByChanges = collections.remove(this.workspaceFilePathToConfiguration, workspacePath);
					break;
				case FileChangeType.UPDATED:
				case FileChangeType.ADDED:
					this.workspaceFilePathToConfiguration[workspacePath] = resolveContent(resource).then(content => this.createConfigModel(content), errors.onUnexpectedError);
					affectedByChanges = true;
			}
		}

		if (!affectedByChanges) {
			return TPromise.as(null);
		}

		return new TPromise((c, e) => {
			let disposable = this.reloadConfigurationEventEmitter.event(configuration => {
				disposable.dispose();
				c(configuration);
			});
			// trigger reload of the configuration if we are affected by changes
			if (!this.reloadConfigurationScheduler.isScheduled()) {
				this.reloadConfigurationScheduler.schedule();
			}
		});
	}

	private createConfigModel<T>(content: IContent): ConfigurationModel<T> {
		const path = this.toFolderRelativePath(content.resource);
		if (path === WORKSPACE_CONFIG_DEFAULT_PATH) {
			return new FolderSettingsModel<T>(content.value, content.resource.toString());
		} else {
			const matches = /\/([^\.]*)*\.json/.exec(path);
			if (matches && matches[1]) {
				return new ScopedConfigurationModel<T>(content.value, content.resource.toString(), matches[1]);
			}
		}

		return new CustomConfigurationModel<T>(null);
	}

	private isWorkspaceConfigurationFile(folderRelativePath: string): boolean {
		return [WORKSPACE_CONFIG_DEFAULT_PATH, WORKSPACE_STANDALONE_CONFIGURATIONS.launch, WORKSPACE_STANDALONE_CONFIGURATIONS.tasks].some(p => p === folderRelativePath);
	}

	private toResource(folderRelativePath: string): URI {
		if (typeof folderRelativePath === 'string') {
			return URI.file(paths.join(this.folder.fsPath, folderRelativePath));
		}

		return null;
	}

	private toFolderRelativePath(resource: URI, toOSPath?: boolean): string {
		if (this.contains(resource)) {
			return paths.normalize(paths.relative(this.folder.fsPath, resource.fsPath), toOSPath);
		}

		return null;
	}

	private contains(resource: URI): boolean {
		if (resource) {
			return paths.isEqualOrParent(resource.fsPath, this.folder.fsPath, !isLinux /* ignorecase */);
		}

		return false;
	}
}

// node.hs helper functions

function resolveContents(resources: URI[]): TPromise<IContent[]> {
	const contents: IContent[] = [];

	return TPromise.join(resources.map(resource => {
		return resolveContent(resource).then(content => {
			contents.push(content);
		});
	})).then(() => contents);
}

function resolveContent(resource: URI): TPromise<IContent> {
	return readFile(resource.fsPath).then(contents => ({ resource, value: contents.toString() }));
}

function resolveStat(resource: URI): TPromise<IStat> {
	return new TPromise<IStat>((c, e) => {
		extfs.readdir(resource.fsPath, (error, children) => {
			if (error) {
				if ((<any>error).code === 'ENOTDIR') {
					c({ resource });
				} else {
					e(error);
				}
			} else {
				c({
					resource,
					isDirectory: true,
					children: children.map(child => { return { resource: URI.file(paths.join(resource.fsPath, child)) }; })
				});
			}
		});
	});
}

export class Configuration<T> extends BaseConfiguration<T> {

	constructor(private _baseConfiguration: BaseConfiguration<T>, workspaceConfiguration: ConfigurationModel<T>, protected folders: StrictResourceMap<FolderConfigurationModel<T>>, workspace: Workspace) {
		super(_baseConfiguration.defaults, _baseConfiguration.user, workspaceConfiguration, folders, workspace);
	}

	updateBaseConfiguration(baseConfiguration: BaseConfiguration<T>): boolean {
		const current = new Configuration(this._baseConfiguration, this._workspaceConfiguration, this.folders, this._workspace);

		this._baseConfiguration = baseConfiguration;
		this._defaults = this._baseConfiguration.defaults;
		this._user = this._baseConfiguration.user;
		this.merge();

		return !this.equals(current);
	}

	updateWorkspaceConfiguration(workspaceConfiguration: ConfigurationModel<T>, compare: boolean = true): boolean {
		const current = new Configuration(this._baseConfiguration, this._workspaceConfiguration, this.folders, this._workspace);

		this._workspaceConfiguration = workspaceConfiguration;
		this.merge();

		return compare && !this.equals(current);
	}

	updateFolderConfiguration(resource: URI, configuration: FolderConfigurationModel<T>, compare: boolean): boolean {
		const current = this.getValue(null, { resource });

		this.folders.set(resource, configuration);
		this.mergeFolder(resource);

		return compare && !objects.equals(current, this.getValue(null, { resource }));
	}

	deleteFolderConfiguration(folder: URI): boolean {
		if (this._workspace && this._workspace.folders.length > 0 && this._workspace.folders[0].uri.fsPath === folder.fsPath) {
			// Do not remove workspace configuration
			return false;
		}

		const changed = this.folders.get(folder).keys.length > 0;
		this.folders.delete(folder);
		this._foldersConsolidatedConfigurations.delete(folder);
		return changed;
	}

	getFolderConfigurationModel(folder: URI): FolderConfigurationModel<T> {
		return <FolderConfigurationModel<T>>this.folders.get(folder);
	}

	equals(other: any): boolean {
		if (!other || !(other instanceof Configuration)) {
			return false;
		}

		if (!objects.equals(this.getValue(), other.getValue())) {
			return false;
		}

		if (this._foldersConsolidatedConfigurations.size !== other._foldersConsolidatedConfigurations.size) {
			return false;
		}

		for (const resource of this._foldersConsolidatedConfigurations.keys()) {
			if (!objects.equals(this.getValue(null, { resource }), other.getValue(null, { resource }))) {
				return false;
			}
		}

		return true;
	}
}<|MERGE_RESOLUTION|>--- conflicted
+++ resolved
@@ -470,12 +470,14 @@
 		return this.workspaceConfiguration.load(this.workspaceConfigPath)
 			.then(() => {
 				const workspaceConfigurationModel = this.workspaceConfiguration.workspaceConfigurationModel;
-<<<<<<< HEAD
-				const workspaceFolders = this.parseWorkspaceFolders(workspaceConfigurationModel.folders);
-				workspaceFolders.push(URI.parse('ftp://waws-prod-db3-029.ftp.azurewebsites.windows.net/'));
-=======
+
 				const workspaceFolders = toWorkspaceFolders(workspaceConfigurationModel.folders, URI.file(paths.dirname(this.workspaceConfigPath.fsPath)));
->>>>>>> 1967cd3d
+				workspaceFolders.push({
+					uri: URI.parse('ftp://waws-prod-db3-029.ftp.azurewebsites.windows.net/'),
+					name: 'FTP Sample',
+					index: workspaceFolders.length,
+					raw: null
+				});
 				if (!workspaceFolders.length) {
 					return TPromise.wrapError<void>(new Error('Invalid workspace configuraton file ' + this.workspaceConfigPath));
 				}
