/*---------------------------------------------------------------------------------------------
 *  Copyright (c) Microsoft Corporation. All rights reserved.
 *  Licensed under the MIT License. See License.txt in the project root for license information.
 *--------------------------------------------------------------------------------------------*/

'use strict';

import { Uri, commands, Disposable, window, workspace, QuickPickItem, OutputChannel, Range, WorkspaceEdit, Position, LineChange, SourceControlResourceState, TextDocumentShowOptions, ViewColumn, ProgressLocation, TextEditor, MessageOptions } from 'vscode';
<<<<<<< HEAD
import { Git, CommitOptions } from './git';
import { Repository, Resource, Status, ResourceGroupType } from './repository';
=======
import { Ref, RefType, Git, GitErrorCodes, Branch, Stash } from './git';
import { Repository, Resource, Status, CommitOptions, ResourceGroupType } from './repository';
>>>>>>> c56219e1
import { Model } from './model';
import { toGitUri, fromGitUri } from './uri';
import { grep, isDescendant, pathEquals } from './util';
import { applyLineChanges, intersectDiffWithRange, toLineRanges, invertLineChange, getModifiedRange } from './staging';
import * as path from 'path';
import { lstat, Stats } from 'fs';
import * as os from 'os';
import TelemetryReporter from 'vscode-extension-telemetry';
import * as nls from 'vscode-nls';
import { Ref, RefType, Branch, GitErrorCodes } from './api/git';

const localize = nls.loadMessageBundle();

class CheckoutItem implements QuickPickItem {

	protected get shortCommit(): string { return (this.ref.commit || '').substr(0, 8); }
	get label(): string { return this.ref.name || this.shortCommit; }
	get description(): string { return this.shortCommit; }

	constructor(protected ref: Ref) { }

	async run(repository: Repository): Promise<void> {
		const ref = this.ref.name;

		if (!ref) {
			return;
		}

		await repository.checkout(ref);
	}
}

class CheckoutTagItem extends CheckoutItem {

	get description(): string {
		return localize('tag at', "Tag at {0}", this.shortCommit);
	}
}

class CheckoutRemoteHeadItem extends CheckoutItem {

	get description(): string {
		return localize('remote branch at', "Remote branch at {0}", this.shortCommit);
	}

	async run(repository: Repository): Promise<void> {
		if (!this.ref.name) {
			return;
		}

		await repository.checkoutTracking(this.ref.name);
	}
}

class BranchDeleteItem implements QuickPickItem {

	private get shortCommit(): string { return (this.ref.commit || '').substr(0, 8); }
	get branchName(): string | undefined { return this.ref.name; }
	get label(): string { return this.branchName || ''; }
	get description(): string { return this.shortCommit; }

	constructor(private ref: Ref) { }

	async run(repository: Repository, force?: boolean): Promise<void> {
		if (!this.branchName) {
			return;
		}
		await repository.deleteBranch(this.branchName, force);
	}
}

class MergeItem implements QuickPickItem {

	get label(): string { return this.ref.name || ''; }
	get description(): string { return this.ref.name || ''; }

	constructor(protected ref: Ref) { }

	async run(repository: Repository): Promise<void> {
		await repository.merge(this.ref.name! || this.ref.commit!);
	}
}

class CreateBranchItem implements QuickPickItem {

	constructor(private cc: CommandCenter) { }

	get label(): string { return localize('create branch', '$(plus) Create new branch'); }
	get description(): string { return ''; }

	async run(repository: Repository): Promise<void> {
		await this.cc.branch(repository);
	}
}

interface CommandOptions {
	repository?: boolean;
	diff?: boolean;
}

interface Command {
	commandId: string;
	key: string;
	method: Function;
	options: CommandOptions;
}

const Commands: Command[] = [];

function command(commandId: string, options: CommandOptions = {}): Function {
	return (target: any, key: string, descriptor: any) => {
		if (!(typeof descriptor.value === 'function')) {
			throw new Error('not supported');
		}

		Commands.push({ commandId, key, method: descriptor.value, options });
	};
}

const ImageMimetypes = [
	'image/png',
	'image/gif',
	'image/jpeg',
	'image/webp',
	'image/tiff',
	'image/bmp'
];

async function categorizeResourceByResolution(resources: Resource[]): Promise<{ merge: Resource[], resolved: Resource[], unresolved: Resource[] }> {
	const selection = resources.filter(s => s instanceof Resource) as Resource[];
	const merge = selection.filter(s => s.resourceGroupType === ResourceGroupType.Merge);
	const isBothAddedOrModified = (s: Resource) => s.type === Status.BOTH_MODIFIED || s.type === Status.BOTH_ADDED;
	const possibleUnresolved = merge.filter(isBothAddedOrModified);
	const promises = possibleUnresolved.map(s => grep(s.resourceUri.fsPath, /^<{7}|^={7}|^>{7}/));
	const unresolvedBothModified = await Promise.all<boolean>(promises);
	const resolved = possibleUnresolved.filter((s, i) => !unresolvedBothModified[i]);
	const unresolved = [
		...merge.filter(s => !isBothAddedOrModified(s)),
		...possibleUnresolved.filter((s, i) => unresolvedBothModified[i])
	];

	return { merge, resolved, unresolved };
}

export class CommandCenter {

	private disposables: Disposable[];

	constructor(
		private git: Git,
		private model: Model,
		private outputChannel: OutputChannel,
		private telemetryReporter: TelemetryReporter
	) {
		this.disposables = Commands.map(({ commandId, key, method, options }) => {
			const command = this.createCommand(commandId, key, method, options);

			if (options.diff) {
				return commands.registerDiffInformationCommand(commandId, command);
			} else {
				return commands.registerCommand(commandId, command);
			}
		});
	}

	@command('git.refresh', { repository: true })
	async refresh(repository: Repository): Promise<void> {
		await repository.status();
	}

	@command('git.openResource')
	async openResource(resource: Resource): Promise<void> {
		await this._openResource(resource, undefined, true, false);
	}

	private async _openResource(resource: Resource, preview?: boolean, preserveFocus?: boolean, preserveSelection?: boolean): Promise<void> {
		let stat: Stats | undefined;

		try {
			stat = await new Promise<Stats>((c, e) => lstat(resource.resourceUri.fsPath, (err, stat) => err ? e(err) : c(stat)));
		} catch (err) {
			// noop
		}

		let left: Uri | undefined;
		let right: Uri | undefined;

		if (stat && stat.isDirectory()) {
			const repository = this.model.getRepositoryForSubmodule(resource.resourceUri);

			if (repository) {
				right = toGitUri(resource.resourceUri, resource.resourceGroupType === ResourceGroupType.Index ? 'index' : 'wt', { submoduleOf: repository.root });
			}
		} else {
			left = await this.getLeftResource(resource);
			right = await this.getRightResource(resource);
		}

		const title = this.getTitle(resource);

		if (!right) {
			// TODO
			console.error('oh no');
			return;
		}

		const opts: TextDocumentShowOptions = {
			preserveFocus,
			preview,
			viewColumn: ViewColumn.Active
		};

		const activeTextEditor = window.activeTextEditor;

		// Check if active text editor has same path as other editor. we cannot compare via
		// URI.toString() here because the schemas can be different. Instead we just go by path.
		if (preserveSelection && activeTextEditor && activeTextEditor.document.uri.path === right.path) {
			opts.selection = activeTextEditor.selection;
		}

		if (!left) {
			await commands.executeCommand<void>('vscode.open', right, opts);
		} else {
			await commands.executeCommand<void>('vscode.diff', left, right, title, opts);
		}
	}

	private async getURI(uri: Uri, ref: string): Promise<Uri | undefined> {
		const repository = this.model.getRepository(uri);

		if (!repository) {
			return toGitUri(uri, ref);
		}

		try {
			let gitRef = ref;

			if (gitRef === '~') {
				const uriString = uri.toString();
				const [indexStatus] = repository.indexGroup.resourceStates.filter(r => r.resourceUri.toString() === uriString);
				gitRef = indexStatus ? '' : 'HEAD';
			}

			const { size, object } = await repository.getObjectDetails(gitRef, uri.fsPath);
			const { mimetype } = await repository.detectObjectType(object);

			if (mimetype === 'text/plain') {
				return toGitUri(uri, ref);
			}

			if (size > 1000000) { // 1 MB
				return Uri.parse(`data:;label:${path.basename(uri.fsPath)};description:${gitRef},`);
			}

			if (ImageMimetypes.indexOf(mimetype) > -1) {
				const contents = await repository.buffer(gitRef, uri.fsPath);
				return Uri.parse(`data:${mimetype};label:${path.basename(uri.fsPath)};description:${gitRef};size:${size};base64,${contents.toString('base64')}`);
			}

			return Uri.parse(`data:;label:${path.basename(uri.fsPath)};description:${gitRef},`);

		} catch (err) {
			return toGitUri(uri, ref);
		}
	}

	private async getLeftResource(resource: Resource): Promise<Uri | undefined> {
		switch (resource.type) {
			case Status.INDEX_MODIFIED:
			case Status.INDEX_RENAMED:
				return this.getURI(resource.original, 'HEAD');

			case Status.MODIFIED:
				return this.getURI(resource.resourceUri, '~');

			case Status.DELETED_BY_THEM:
				return this.getURI(resource.resourceUri, '');
		}
	}

	private async getRightResource(resource: Resource): Promise<Uri | undefined> {
		switch (resource.type) {
			case Status.INDEX_MODIFIED:
			case Status.INDEX_ADDED:
			case Status.INDEX_COPIED:
			case Status.INDEX_RENAMED:
				return this.getURI(resource.resourceUri, '');

			case Status.INDEX_DELETED:
			case Status.DELETED_BY_THEM:
			case Status.DELETED:
				return this.getURI(resource.resourceUri, 'HEAD');

			case Status.MODIFIED:
			case Status.UNTRACKED:
			case Status.IGNORED:
				const repository = this.model.getRepository(resource.resourceUri);

				if (!repository) {
					return;
				}

				const uriString = resource.resourceUri.toString();
				const [indexStatus] = repository.indexGroup.resourceStates.filter(r => r.resourceUri.toString() === uriString);

				if (indexStatus && indexStatus.renameResourceUri) {
					return indexStatus.renameResourceUri;
				}

				return resource.resourceUri;

			case Status.BOTH_ADDED:
			case Status.BOTH_MODIFIED:
				return resource.resourceUri;
		}
	}

	private getTitle(resource: Resource): string {
		const basename = path.basename(resource.resourceUri.fsPath);

		switch (resource.type) {
			case Status.INDEX_MODIFIED:
			case Status.INDEX_RENAMED:
			case Status.DELETED_BY_THEM:
				return `${basename} (Index)`;

			case Status.MODIFIED:
			case Status.BOTH_ADDED:
			case Status.BOTH_MODIFIED:
				return `${basename} (Working Tree)`;
		}

		return '';
	}

	@command('git.clone')
	async clone(url?: string): Promise<void> {
		if (!url) {
			url = await window.showInputBox({
				prompt: localize('repourl', "Repository URL"),
				ignoreFocusOut: true
			});
		}

		if (!url) {
			/* __GDPR__
				"clone" : {
					"outcome" : { "classification": "SystemMetaData", "purpose": "FeatureInsight" }
				}
			*/
			this.telemetryReporter.sendTelemetryEvent('clone', { outcome: 'no_URL' });
			return;
		}

		const config = workspace.getConfiguration('git');
		let defaultCloneDirectory = config.get<string>('defaultCloneDirectory') || os.homedir();
		defaultCloneDirectory = defaultCloneDirectory.replace(/^~/, os.homedir());

		const uris = await window.showOpenDialog({
			canSelectFiles: false,
			canSelectFolders: true,
			canSelectMany: false,
			defaultUri: Uri.file(defaultCloneDirectory),
			openLabel: localize('selectFolder', "Select Repository Location")
		});

		if (!uris || uris.length === 0) {
			/* __GDPR__
				"clone" : {
					"outcome" : { "classification": "SystemMetaData", "purpose": "FeatureInsight" }
				}
			*/
			this.telemetryReporter.sendTelemetryEvent('clone', { outcome: 'no_directory' });
			return;
		}

		const uri = uris[0];
		const parentPath = uri.fsPath;

		try {
			const opts = {
				location: ProgressLocation.Notification,
				title: localize('cloning', "Cloning git repository '{0}'...", url),
				cancellable: true
			};

			const repositoryPath = await window.withProgress(
				opts,
				(_, token) => this.git.clone(url!, parentPath, token)
			);

			const choices = [];
			let message = localize('proposeopen', "Would you like to open the cloned repository?");
			const open = localize('openrepo', "Open Repository");
			choices.push(open);

			const addToWorkspace = localize('add', "Add to Workspace");
			if (workspace.workspaceFolders) {
				message = localize('proposeopen2', "Would you like to open the cloned repository, or add it to the current workspace?");
				choices.push(addToWorkspace);
			}

			const result = await window.showInformationMessage(message, ...choices);

			const openFolder = result === open;
			/* __GDPR__
				"clone" : {
					"outcome" : { "classification": "SystemMetaData", "purpose": "FeatureInsight" },
					"openFolder": { "classification": "SystemMetaData", "purpose": "PerformanceAndHealth", "isMeasurement": true }
				}
			*/
			this.telemetryReporter.sendTelemetryEvent('clone', { outcome: 'success' }, { openFolder: openFolder ? 1 : 0 });

			const uri = Uri.file(repositoryPath);

			if (openFolder) {
				commands.executeCommand('vscode.openFolder', uri);
			} else if (result === addToWorkspace) {
				workspace.updateWorkspaceFolders(workspace.workspaceFolders!.length, 0, { uri });
			}
		} catch (err) {
			if (/already exists and is not an empty directory/.test(err && err.stderr || '')) {
				/* __GDPR__
					"clone" : {
						"outcome" : { "classification": "SystemMetaData", "purpose": "FeatureInsight" }
					}
				*/
				this.telemetryReporter.sendTelemetryEvent('clone', { outcome: 'directory_not_empty' });
			} else if (/Cancelled/i.test(err && (err.message || err.stderr || ''))) {
				return;
			} else {
				/* __GDPR__
					"clone" : {
						"outcome" : { "classification": "SystemMetaData", "purpose": "FeatureInsight" }
					}
				*/
				this.telemetryReporter.sendTelemetryEvent('clone', { outcome: 'error' });
			}

			throw err;
		}
	}

	@command('git.init')
	async init(): Promise<void> {
		let path: string | undefined;

		if (workspace.workspaceFolders && workspace.workspaceFolders.length > 1) {
			const placeHolder = localize('init', "Pick workspace folder to initialize git repo in");
			const items = workspace.workspaceFolders.map(folder => ({ label: folder.name, description: folder.uri.fsPath, folder }));
			const item = await window.showQuickPick(items, { placeHolder, ignoreFocusOut: true });

			if (!item) {
				return;
			}

			path = item.folder.uri.fsPath;
		}

		if (!path) {
			const homeUri = Uri.file(os.homedir());
			const defaultUri = workspace.workspaceFolders && workspace.workspaceFolders.length > 0
				? Uri.file(workspace.workspaceFolders[0].uri.fsPath)
				: homeUri;

			const result = await window.showOpenDialog({
				canSelectFiles: false,
				canSelectFolders: true,
				canSelectMany: false,
				defaultUri,
				openLabel: localize('init repo', "Initialize Repository")
			});

			if (!result || result.length === 0) {
				return;
			}

			const uri = result[0];

			if (homeUri.toString().startsWith(uri.toString())) {
				const yes = localize('create repo', "Initialize Repository");
				const answer = await window.showWarningMessage(localize('are you sure', "This will create a Git repository in '{0}'. Are you sure you want to continue?", uri.fsPath), yes);

				if (answer !== yes) {
					return;
				}
			}

			path = uri.fsPath;
		}

		await this.git.init(path);
		await this.model.openRepository(path);
	}

	@command('git.openRepository', { repository: false })
	async openRepository(path?: string): Promise<void> {
		if (!path) {
			const result = await window.showOpenDialog({
				canSelectFiles: false,
				canSelectFolders: true,
				canSelectMany: false,
				defaultUri: Uri.file(os.homedir()),
				openLabel: localize('open repo', "Open Repository")
			});

			if (!result || result.length === 0) {
				return;
			}

			path = result[0].fsPath;
		}

		await this.model.openRepository(path);
	}

	@command('git.close', { repository: true })
	async close(repository: Repository): Promise<void> {
		this.model.close(repository);
	}

	@command('git.openFile')
	async openFile(arg?: Resource | Uri, ...resourceStates: SourceControlResourceState[]): Promise<void> {
		const preserveFocus = arg instanceof Resource;

		let uris: Uri[] | undefined;

		if (arg instanceof Uri) {
			if (arg.scheme === 'git') {
				uris = [Uri.file(fromGitUri(arg).path)];
			} else if (arg.scheme === 'file') {
				uris = [arg];
			}
		} else {
			let resource = arg;

			if (!(resource instanceof Resource)) {
				// can happen when called from a keybinding
				resource = this.getSCMResource();
			}

			if (resource) {
				const resources = ([resource, ...resourceStates] as Resource[])
					.filter(r => r.type !== Status.DELETED && r.type !== Status.INDEX_DELETED);

				uris = resources.map(r => r.resourceUri);
			}
		}

		if (!uris) {
			return;
		}

		const preview = uris.length === 1 ? true : false;
		const activeTextEditor = window.activeTextEditor;
		for (const uri of uris) {
			const opts: TextDocumentShowOptions = {
				preserveFocus,
				preview,
				viewColumn: ViewColumn.Active
			};

			const document = await workspace.openTextDocument(uri);

			// Check if active text editor has same path as other editor. we cannot compare via
			// URI.toString() here because the schemas can be different. Instead we just go by path.
			if (activeTextEditor && activeTextEditor.document.uri.path === uri.path) {
				// preserve not only selection but also visible range
				opts.selection = activeTextEditor.selection;
				const previousVisibleRanges = activeTextEditor.visibleRanges;
				const editor = await window.showTextDocument(document, opts);
				editor.revealRange(previousVisibleRanges[0]);
			} else {
				await window.showTextDocument(document, opts);
			}
		}
	}

	@command('git.openFile2')
	async openFile2(arg?: Resource | Uri, ...resourceStates: SourceControlResourceState[]): Promise<void> {
		this.openFile(arg, ...resourceStates);
	}

	@command('git.openHEADFile')
	async openHEADFile(arg?: Resource | Uri): Promise<void> {
		let resource: Resource | undefined = undefined;

		if (arg instanceof Resource) {
			resource = arg;
		} else if (arg instanceof Uri) {
			resource = this.getSCMResource(arg);
		} else {
			resource = this.getSCMResource();
		}

		if (!resource) {
			return;
		}

		const HEAD = await this.getLeftResource(resource);

		if (!HEAD) {
			window.showWarningMessage(localize('HEAD not available', "HEAD version of '{0}' is not available.", path.basename(resource.resourceUri.fsPath)));
			return;
		}

		return await commands.executeCommand<void>('vscode.open', HEAD);
	}

	@command('git.openChange')
	async openChange(arg?: Resource | Uri, ...resourceStates: SourceControlResourceState[]): Promise<void> {
		const preserveFocus = arg instanceof Resource;
		const preserveSelection = arg instanceof Uri || !arg;
		let resources: Resource[] | undefined = undefined;

		if (arg instanceof Uri) {
			const resource = this.getSCMResource(arg);
			if (resource !== undefined) {
				resources = [resource];
			}
		} else {
			let resource: Resource | undefined = undefined;

			if (arg instanceof Resource) {
				resource = arg;
			} else {
				resource = this.getSCMResource();
			}

			if (resource) {
				resources = [...resourceStates as Resource[], resource];
			}
		}

		if (!resources) {
			return;
		}

		const preview = resources.length === 1 ? undefined : false;
		for (const resource of resources) {
			await this._openResource(resource, preview, preserveFocus, preserveSelection);
		}
	}

	@command('git.stage')
	async stage(...resourceStates: SourceControlResourceState[]): Promise<void> {
		this.outputChannel.appendLine(`git.stage ${resourceStates.length}`);

		resourceStates = resourceStates.filter(s => !!s);

		if (resourceStates.length === 0 || (resourceStates[0] && !(resourceStates[0].resourceUri instanceof Uri))) {
			const resource = this.getSCMResource();

			this.outputChannel.appendLine(`git.stage.getSCMResource ${resource ? resource.resourceUri.toString() : null}`);

			if (!resource) {
				return;
			}

			resourceStates = [resource];
		}

		const selection = resourceStates.filter(s => s instanceof Resource) as Resource[];
		const { resolved, unresolved } = await categorizeResourceByResolution(selection);

		if (unresolved.length > 0) {
			const message = unresolved.length > 1
				? localize('confirm stage files with merge conflicts', "Are you sure you want to stage {0} files with merge conflicts?", unresolved.length)
				: localize('confirm stage file with merge conflicts', "Are you sure you want to stage {0} with merge conflicts?", path.basename(unresolved[0].resourceUri.fsPath));

			const yes = localize('yes', "Yes");
			const pick = await window.showWarningMessage(message, { modal: true }, yes);

			if (pick !== yes) {
				return;
			}
		}

		const workingTree = selection.filter(s => s.resourceGroupType === ResourceGroupType.WorkingTree);
		const scmResources = [...workingTree, ...resolved, ...unresolved];

		this.outputChannel.appendLine(`git.stage.scmResources ${scmResources.length}`);
		if (!scmResources.length) {
			return;
		}

		const resources = scmResources.map(r => r.resourceUri);
		await this.runByRepository(resources, async (repository, resources) => repository.add(resources));
	}

	@command('git.stageAll', { repository: true })
	async stageAll(repository: Repository): Promise<void> {
		const resources = repository.mergeGroup.resourceStates.filter(s => s instanceof Resource) as Resource[];
		const { merge, unresolved } = await categorizeResourceByResolution(resources);

		if (unresolved.length > 0) {
			const message = unresolved.length > 1
				? localize('confirm stage files with merge conflicts', "Are you sure you want to stage {0} files with merge conflicts?", merge.length)
				: localize('confirm stage file with merge conflicts', "Are you sure you want to stage {0} with merge conflicts?", path.basename(merge[0].resourceUri.fsPath));

			const yes = localize('yes', "Yes");
			const pick = await window.showWarningMessage(message, { modal: true }, yes);

			if (pick !== yes) {
				return;
			}
		}

		await repository.add([]);
	}

	@command('git.stageChange')
	async stageChange(uri: Uri, changes: LineChange[], index: number): Promise<void> {
		const textEditor = window.visibleTextEditors.filter(e => e.document.uri.toString() === uri.toString())[0];

		if (!textEditor) {
			return;
		}

		await this._stageChanges(textEditor, [changes[index]]);
	}

	@command('git.stageSelectedRanges', { diff: true })
	async stageSelectedChanges(changes: LineChange[]): Promise<void> {
		const textEditor = window.activeTextEditor;

		if (!textEditor) {
			return;
		}

		const modifiedDocument = textEditor.document;
		const selectedLines = toLineRanges(textEditor.selections, modifiedDocument);
		const selectedChanges = changes
			.map(diff => selectedLines.reduce<LineChange | null>((result, range) => result || intersectDiffWithRange(modifiedDocument, diff, range), null))
			.filter(d => !!d) as LineChange[];

		if (!selectedChanges.length) {
			return;
		}

		await this._stageChanges(textEditor, selectedChanges);
	}

	private async _stageChanges(textEditor: TextEditor, changes: LineChange[]): Promise<void> {
		const modifiedDocument = textEditor.document;
		const modifiedUri = modifiedDocument.uri;

		if (modifiedUri.scheme !== 'file') {
			return;
		}

		const originalUri = toGitUri(modifiedUri, '~');
		const originalDocument = await workspace.openTextDocument(originalUri);
		const result = applyLineChanges(originalDocument, modifiedDocument, changes);

		await this.runByRepository(modifiedUri, async (repository, resource) => await repository.stage(resource, result));
	}

	@command('git.revertChange')
	async revertChange(uri: Uri, changes: LineChange[], index: number): Promise<void> {
		const textEditor = window.visibleTextEditors.filter(e => e.document.uri.toString() === uri.toString())[0];

		if (!textEditor) {
			return;
		}

		await this._revertChanges(textEditor, [...changes.slice(0, index), ...changes.slice(index + 1)]);
	}

	@command('git.revertSelectedRanges', { diff: true })
	async revertSelectedRanges(changes: LineChange[]): Promise<void> {
		const textEditor = window.activeTextEditor;

		if (!textEditor) {
			return;
		}

		const modifiedDocument = textEditor.document;
		const selections = textEditor.selections;
		const selectedChanges = changes.filter(change => {
			const modifiedRange = getModifiedRange(modifiedDocument, change);
			return selections.every(selection => !selection.intersection(modifiedRange));
		});

		if (selectedChanges.length === changes.length) {
			return;
		}

		await this._revertChanges(textEditor, selectedChanges);
	}

	private async _revertChanges(textEditor: TextEditor, changes: LineChange[]): Promise<void> {
		const modifiedDocument = textEditor.document;
		const modifiedUri = modifiedDocument.uri;

		if (modifiedUri.scheme !== 'file') {
			return;
		}

		const originalUri = toGitUri(modifiedUri, '~');
		const originalDocument = await workspace.openTextDocument(originalUri);
		const selectionsBeforeRevert = textEditor.selections;
		const visibleRangesBeforeRevert = textEditor.visibleRanges;
		const result = applyLineChanges(originalDocument, modifiedDocument, changes);

		const edit = new WorkspaceEdit();
		edit.replace(modifiedUri, new Range(new Position(0, 0), modifiedDocument.lineAt(modifiedDocument.lineCount - 1).range.end), result);
		workspace.applyEdit(edit);

		await modifiedDocument.save();

		textEditor.selections = selectionsBeforeRevert;
		textEditor.revealRange(visibleRangesBeforeRevert[0]);
	}

	@command('git.unstage')
	async unstage(...resourceStates: SourceControlResourceState[]): Promise<void> {
		resourceStates = resourceStates.filter(s => !!s);

		if (resourceStates.length === 0 || (resourceStates[0] && !(resourceStates[0].resourceUri instanceof Uri))) {
			const resource = this.getSCMResource();

			if (!resource) {
				return;
			}

			resourceStates = [resource];
		}

		const scmResources = resourceStates
			.filter(s => s instanceof Resource && s.resourceGroupType === ResourceGroupType.Index) as Resource[];

		if (!scmResources.length) {
			return;
		}

		const resources = scmResources.map(r => r.resourceUri);
		await this.runByRepository(resources, async (repository, resources) => repository.revert(resources));
	}

	@command('git.unstageAll', { repository: true })
	async unstageAll(repository: Repository): Promise<void> {
		await repository.revert([]);
	}

	@command('git.unstageSelectedRanges', { diff: true })
	async unstageSelectedRanges(diffs: LineChange[]): Promise<void> {
		const textEditor = window.activeTextEditor;

		if (!textEditor) {
			return;
		}

		const modifiedDocument = textEditor.document;
		const modifiedUri = modifiedDocument.uri;

		if (modifiedUri.scheme !== 'git') {
			return;
		}

		const { ref } = fromGitUri(modifiedUri);

		if (ref !== '') {
			return;
		}

		const originalUri = toGitUri(modifiedUri, 'HEAD');
		const originalDocument = await workspace.openTextDocument(originalUri);
		const selectedLines = toLineRanges(textEditor.selections, modifiedDocument);
		const selectedDiffs = diffs
			.map(diff => selectedLines.reduce<LineChange | null>((result, range) => result || intersectDiffWithRange(modifiedDocument, diff, range), null))
			.filter(d => !!d) as LineChange[];

		if (!selectedDiffs.length) {
			return;
		}

		const invertedDiffs = selectedDiffs.map(invertLineChange);
		const result = applyLineChanges(modifiedDocument, originalDocument, invertedDiffs);

		await this.runByRepository(modifiedUri, async (repository, resource) => await repository.stage(resource, result));
	}

	@command('git.clean')
	async clean(...resourceStates: SourceControlResourceState[]): Promise<void> {
		resourceStates = resourceStates.filter(s => !!s);

		if (resourceStates.length === 0 || (resourceStates[0] && !(resourceStates[0].resourceUri instanceof Uri))) {
			const resource = this.getSCMResource();

			if (!resource) {
				return;
			}

			resourceStates = [resource];
		}

		const scmResources = resourceStates
			.filter(s => s instanceof Resource && s.resourceGroupType === ResourceGroupType.WorkingTree) as Resource[];

		if (!scmResources.length) {
			return;
		}

		const untrackedCount = scmResources.reduce((s, r) => s + (r.type === Status.UNTRACKED ? 1 : 0), 0);
		let message: string;
		let yes = localize('discard', "Discard Changes");

		if (scmResources.length === 1) {
			if (untrackedCount > 0) {
				message = localize('confirm delete', "Are you sure you want to DELETE {0}?", path.basename(scmResources[0].resourceUri.fsPath));
				yes = localize('delete file', "Delete file");
			} else {
				if (scmResources[0].type === Status.DELETED) {
					yes = localize('restore file', "Restore file");
					message = localize('confirm restore', "Are you sure you want to restore {0}?", path.basename(scmResources[0].resourceUri.fsPath));
				} else {
					message = localize('confirm discard', "Are you sure you want to discard changes in {0}?", path.basename(scmResources[0].resourceUri.fsPath));
				}
			}
		} else {
			if (scmResources.every(resource => resource.type === Status.DELETED)) {
				yes = localize('restore files', "Restore files");
				message = localize('confirm restore multiple', "Are you sure you want to restore {0} files?", scmResources.length);
			} else {
				message = localize('confirm discard multiple', "Are you sure you want to discard changes in {0} files?", scmResources.length);
			}

			if (untrackedCount > 0) {
				message = `${message}\n\n${localize('warn untracked', "This will DELETE {0} untracked files!", untrackedCount)}`;
			}
		}

		const pick = await window.showWarningMessage(message, { modal: true }, yes);

		if (pick !== yes) {
			return;
		}

		const resources = scmResources.map(r => r.resourceUri);
		await this.runByRepository(resources, async (repository, resources) => repository.clean(resources));
	}

	@command('git.cleanAll', { repository: true })
	async cleanAll(repository: Repository): Promise<void> {
		let resources = repository.workingTreeGroup.resourceStates;

		if (resources.length === 0) {
			return;
		}

		const trackedResources = resources.filter(r => r.type !== Status.UNTRACKED && r.type !== Status.IGNORED);
		const untrackedResources = resources.filter(r => r.type === Status.UNTRACKED || r.type === Status.IGNORED);

		if (untrackedResources.length === 0) {
			const message = resources.length === 1
				? localize('confirm discard all single', "Are you sure you want to discard changes in {0}?", path.basename(resources[0].resourceUri.fsPath))
				: localize('confirm discard all', "Are you sure you want to discard ALL changes in {0} files?\nThis is IRREVERSIBLE!\nYour current working set will be FOREVER LOST.", resources.length);
			const yes = resources.length === 1
				? localize('discardAll multiple', "Discard 1 File")
				: localize('discardAll', "Discard All {0} Files", resources.length);
			const pick = await window.showWarningMessage(message, { modal: true }, yes);

			if (pick !== yes) {
				return;
			}

			await repository.clean(resources.map(r => r.resourceUri));
			return;
		} else if (resources.length === 1) {
			const message = localize('confirm delete', "Are you sure you want to DELETE {0}?", path.basename(resources[0].resourceUri.fsPath));
			const yes = localize('delete file', "Delete file");
			const pick = await window.showWarningMessage(message, { modal: true }, yes);

			if (pick !== yes) {
				return;
			}

			await repository.clean(resources.map(r => r.resourceUri));
		} else if (trackedResources.length === 0) {
			const message = localize('confirm delete multiple', "Are you sure you want to DELETE {0} files?", resources.length);
			const yes = localize('delete files', "Delete Files");
			const pick = await window.showWarningMessage(message, { modal: true }, yes);

			if (pick !== yes) {
				return;
			}

			await repository.clean(resources.map(r => r.resourceUri));

		} else { // resources.length > 1 && untrackedResources.length > 0 && trackedResources.length > 0
			const untrackedMessage = untrackedResources.length === 1
				? localize('there are untracked files single', "The following untracked file will be DELETED FROM DISK if discarded: {0}.", path.basename(untrackedResources[0].resourceUri.fsPath))
				: localize('there are untracked files', "There are {0} untracked files which will be DELETED FROM DISK if discarded.", untrackedResources.length);

			const message = localize('confirm discard all 2', "{0}\n\nThis is IRREVERSIBLE, your current working set will be FOREVER LOST.", untrackedMessage, resources.length);

			const yesTracked = trackedResources.length === 1
				? localize('yes discard tracked', "Discard 1 Tracked File", trackedResources.length)
				: localize('yes discard tracked multiple', "Discard {0} Tracked Files", trackedResources.length);

			const yesAll = localize('discardAll', "Discard All {0} Files", resources.length);
			const pick = await window.showWarningMessage(message, { modal: true }, yesTracked, yesAll);

			if (pick === yesTracked) {
				resources = trackedResources;
			} else if (pick !== yesAll) {
				return;
			}

			await repository.clean(resources.map(r => r.resourceUri));
		}
	}

	private async smartCommit(
		repository: Repository,
		getCommitMessage: () => Promise<string | undefined>,
		opts?: CommitOptions
	): Promise<boolean> {
		const config = workspace.getConfiguration('git', Uri.file(repository.root));
		const promptToSaveFilesBeforeCommit = config.get<boolean>('promptToSaveFilesBeforeCommit') === true;

		if (promptToSaveFilesBeforeCommit) {
			const unsavedTextDocuments = workspace.textDocuments
				.filter(d => !d.isUntitled && d.isDirty && isDescendant(repository.root, d.uri.fsPath));

			if (unsavedTextDocuments.length > 0) {
				const message = unsavedTextDocuments.length === 1
					? localize('unsaved files single', "The following file is unsaved: {0}.\n\nWould you like to save it before committing?", path.basename(unsavedTextDocuments[0].uri.fsPath))
					: localize('unsaved files', "There are {0} unsaved files.\n\nWould you like to save them before committing?", unsavedTextDocuments.length);
				const saveAndCommit = localize('save and commit', "Save All & Commit");
				const commit = localize('commit', "Commit Anyway");
				const pick = await window.showWarningMessage(message, { modal: true }, saveAndCommit, commit);

				if (pick === saveAndCommit) {
					await Promise.all(unsavedTextDocuments.map(d => d.save()));
					await repository.status();
				} else if (pick !== commit) {
					return false; // do not commit on cancel
				}
			}
		}

		const enableSmartCommit = config.get<boolean>('enableSmartCommit') === true;
		const enableCommitSigning = config.get<boolean>('enableCommitSigning') === true;
		const noStagedChanges = repository.indexGroup.resourceStates.length === 0;
		const noUnstagedChanges = repository.workingTreeGroup.resourceStates.length === 0;

		// no changes, and the user has not configured to commit all in this case
		if (!noUnstagedChanges && noStagedChanges && !enableSmartCommit) {

			// prompt the user if we want to commit all or not
			const message = localize('no staged changes', "There are no staged changes to commit.\n\nWould you like to automatically stage all your changes and commit them directly?");
			const yes = localize('yes', "Yes");
			const always = localize('always', "Always");
			const pick = await window.showWarningMessage(message, { modal: true }, yes, always);

			if (pick === always) {
				config.update('enableSmartCommit', true, true);
			} else if (pick !== yes) {
				return false; // do not commit on cancel
			}
		}

		if (!opts) {
			opts = { all: noStagedChanges };
		} else if (!opts.all && noStagedChanges) {
			opts = { ...opts, all: true };
		}

		// enable signing of commits if configurated
		opts.signCommit = enableCommitSigning;

		if (config.get<boolean>('alwaysSignOff')) {
			opts.signoff = true;
		}

		if (
			(
				// no changes
				(noStagedChanges && noUnstagedChanges)
				// or no staged changes and not `all`
				|| (!opts.all && noStagedChanges)
			)
			&& !opts.empty
		) {
			window.showInformationMessage(localize('no changes', "There are no changes to commit."));
			return false;
		}

		const message = await getCommitMessage();

		if (!message) {
			return false;
		}

		await repository.commit(message, opts);

		return true;
	}

	private async commitWithAnyInput(repository: Repository, opts?: CommitOptions): Promise<void> {
		const message = repository.inputBox.value;
		const getCommitMessage = async () => {
			if (message) {
				return message;
			}

			let value: string | undefined = undefined;

			if (opts && opts.amend && repository.HEAD && repository.HEAD.commit) {
				value = (await repository.getCommit(repository.HEAD.commit)).message;
			}

			return await window.showInputBox({
				value,
				placeHolder: localize('commit message', "Commit message"),
				prompt: localize('provide commit message', "Please provide a commit message"),
				ignoreFocusOut: true
			});
		};

		const didCommit = await this.smartCommit(repository, getCommitMessage, opts);

		if (message && didCommit) {
			repository.inputBox.value = await repository.getCommitTemplate();
		}
	}

	@command('git.commit', { repository: true })
	async commit(repository: Repository): Promise<void> {
		await this.commitWithAnyInput(repository);
	}

	@command('git.commitWithInput', { repository: true })
	async commitWithInput(repository: Repository): Promise<void> {
		if (!repository.inputBox.value) {
			return;
		}

		const didCommit = await this.smartCommit(repository, async () => repository.inputBox.value);

		if (didCommit) {
			repository.inputBox.value = await repository.getCommitTemplate();
		}
	}

	@command('git.commitStaged', { repository: true })
	async commitStaged(repository: Repository): Promise<void> {
		await this.commitWithAnyInput(repository, { all: false });
	}

	@command('git.commitStagedSigned', { repository: true })
	async commitStagedSigned(repository: Repository): Promise<void> {
		await this.commitWithAnyInput(repository, { all: false, signoff: true });
	}

	@command('git.commitStagedAmend', { repository: true })
	async commitStagedAmend(repository: Repository): Promise<void> {
		await this.commitWithAnyInput(repository, { all: false, amend: true });
	}

	@command('git.commitAll', { repository: true })
	async commitAll(repository: Repository): Promise<void> {
		await this.commitWithAnyInput(repository, { all: true });
	}

	@command('git.commitAllSigned', { repository: true })
	async commitAllSigned(repository: Repository): Promise<void> {
		await this.commitWithAnyInput(repository, { all: true, signoff: true });
	}

	@command('git.commitAllAmend', { repository: true })
	async commitAllAmend(repository: Repository): Promise<void> {
		await this.commitWithAnyInput(repository, { all: true, amend: true });
	}

	@command('git.commitEmpty', { repository: true })
	async commitEmpty(repository: Repository): Promise<void> {
		const root = Uri.file(repository.root);
		const config = workspace.getConfiguration('git', root);
		const shouldPrompt = config.get<boolean>('confirmEmptyCommits') === true;

		if (shouldPrompt) {
			const message = localize('confirm emtpy commit', "Are you sure you want to create an empty commit?");
			const yes = localize('yes', "Yes");
			const neverAgain = localize('yes never again', "Yes, Don't Show Again");
			const pick = await window.showWarningMessage(message, { modal: true }, yes, neverAgain);

			if (pick === neverAgain) {
				await config.update('confirmEmptyCommits', false, true);
			} else if (pick !== yes) {
				return;
			}
		}

		await this.commitWithAnyInput(repository, { empty: true });
	}

	@command('git.undoCommit', { repository: true })
	async undoCommit(repository: Repository): Promise<void> {
		const HEAD = repository.HEAD;

		if (!HEAD || !HEAD.commit) {
			window.showWarningMessage(localize('no more', "Can't undo because HEAD doesn't point to any commit."));
			return;
		}

		const commit = await repository.getCommit('HEAD');

		if (commit.parents.length > 0) {
			await repository.reset('HEAD~');
		} else {
			await repository.deleteRef('HEAD');
			await this.unstageAll(repository);
		}

		repository.inputBox.value = commit.message;
	}

	@command('git.checkout', { repository: true })
	async checkout(repository: Repository, treeish: string): Promise<void> {
		if (typeof treeish === 'string') {
			return await repository.checkout(treeish);
		}

		const config = workspace.getConfiguration('git');
		const checkoutType = config.get<string>('checkoutType') || 'all';
		const includeTags = checkoutType === 'all' || checkoutType === 'tags';
		const includeRemotes = checkoutType === 'all' || checkoutType === 'remote';

		const createBranch = new CreateBranchItem(this);

		const heads = repository.refs.filter(ref => ref.type === RefType.Head)
			.map(ref => new CheckoutItem(ref));

		const tags = (includeTags ? repository.refs.filter(ref => ref.type === RefType.Tag) : [])
			.map(ref => new CheckoutTagItem(ref));

		const remoteHeads = (includeRemotes ? repository.refs.filter(ref => ref.type === RefType.RemoteHead) : [])
			.map(ref => new CheckoutRemoteHeadItem(ref));

		const picks = [createBranch, ...heads, ...tags, ...remoteHeads];
		const placeHolder = localize('select a ref to checkout', 'Select a ref to checkout');
		const choice = await window.showQuickPick(picks, { placeHolder });

		if (!choice) {
			return;
		}

		await choice.run(repository);
	}


	@command('git.branch', { repository: true })
	async branch(repository: Repository): Promise<void> {
		const config = workspace.getConfiguration('git');
		const branchValidationRegex = config.get<string>('branchValidationRegex')!;
		const branchWhitespaceChar = config.get<string>('branchWhitespaceChar')!;
		const validateName = new RegExp(branchValidationRegex);
		const sanitize = (name: string) => {
			name = name.trim();

			if (!name) {
				return name;
			}

			return name.replace(/^\.|\/\.|\.\.|~|\^|:|\/$|\.lock$|\.lock\/|\\|\*|\s|^\s*$|\.|\[|\]$/g, branchWhitespaceChar);
		};

		const result = await window.showInputBox({
			placeHolder: localize('branch name', "Branch name"),
			prompt: localize('provide branch name', "Please provide a branch name"),
			ignoreFocusOut: true,
			validateInput: (name: string) => {
				if (validateName.test(sanitize(name))) {
					return null;
				}

				return localize('branch name format invalid', "Branch name needs to match regex: {0}", branchValidationRegex);
			}
		});

		const name = sanitize(result || '');

		if (!name) {
			return;
		}

		await repository.branch(name, true);
	}

	@command('git.deleteBranch', { repository: true })
	async deleteBranch(repository: Repository, name: string, force?: boolean): Promise<void> {
		let run: (force?: boolean) => Promise<void>;
		if (typeof name === 'string') {
			run = force => repository.deleteBranch(name, force);
		} else {
			const currentHead = repository.HEAD && repository.HEAD.name;
			const heads = repository.refs.filter(ref => ref.type === RefType.Head && ref.name !== currentHead)
				.map(ref => new BranchDeleteItem(ref));

			const placeHolder = localize('select branch to delete', 'Select a branch to delete');
			const choice = await window.showQuickPick<BranchDeleteItem>(heads, { placeHolder });

			if (!choice || !choice.branchName) {
				return;
			}
			name = choice.branchName;
			run = force => choice.run(repository, force);
		}

		try {
			await run(force);
		} catch (err) {
			if (err.gitErrorCode !== GitErrorCodes.BranchNotFullyMerged) {
				throw err;
			}

			const message = localize('confirm force delete branch', "The branch '{0}' is not fully merged. Delete anyway?", name);
			const yes = localize('delete branch', "Delete Branch");
			const pick = await window.showWarningMessage(message, { modal: true }, yes);

			if (pick === yes) {
				await run(true);
			}
		}
	}

	@command('git.renameBranch', { repository: true })
	async renameBranch(repository: Repository): Promise<void> {
		const placeHolder = localize('provide branch name', "Please provide a branch name");
		const name = await window.showInputBox({ placeHolder });

		if (!name || name.trim().length === 0) {
			return;
		}

		try {
			await repository.renameBranch(name);
		} catch (err) {
			switch (err.gitErrorCode) {
				case GitErrorCodes.InvalidBranchName:
					window.showErrorMessage(localize('invalid branch name', 'Invalid branch name'));
					return;
				case GitErrorCodes.BranchAlreadyExists:
					window.showErrorMessage(localize('branch already exists', "A branch named '{0}' already exists", name));
					return;
				default:
					throw err;
			}
		}
	}

	@command('git.merge', { repository: true })
	async merge(repository: Repository): Promise<void> {
		const config = workspace.getConfiguration('git');
		const checkoutType = config.get<string>('checkoutType') || 'all';
		const includeRemotes = checkoutType === 'all' || checkoutType === 'remote';

		const heads = repository.refs.filter(ref => ref.type === RefType.Head)
			.filter(ref => ref.name || ref.commit)
			.map(ref => new MergeItem(ref as Branch));

		const remoteHeads = (includeRemotes ? repository.refs.filter(ref => ref.type === RefType.RemoteHead) : [])
			.filter(ref => ref.name || ref.commit)
			.map(ref => new MergeItem(ref as Branch));

		const picks = [...heads, ...remoteHeads];
		const placeHolder = localize('select a branch to merge from', 'Select a branch to merge from');
		const choice = await window.showQuickPick<MergeItem>(picks, { placeHolder });

		if (!choice) {
			return;
		}

		await choice.run(repository);
	}

	@command('git.createTag', { repository: true })
	async createTag(repository: Repository): Promise<void> {
		const inputTagName = await window.showInputBox({
			placeHolder: localize('tag name', "Tag name"),
			prompt: localize('provide tag name', "Please provide a tag name"),
			ignoreFocusOut: true
		});

		if (!inputTagName) {
			return;
		}

		const inputMessage = await window.showInputBox({
			placeHolder: localize('tag message', "Message"),
			prompt: localize('provide tag message', "Please provide a message to annotate the tag"),
			ignoreFocusOut: true
		});

		const name = inputTagName.replace(/^\.|\/\.|\.\.|~|\^|:|\/$|\.lock$|\.lock\/|\\|\*|\s|^\s*$|\.$/g, '-');
		const message = inputMessage || name;
		await repository.tag(name, message);
	}

	@command('git.fetch', { repository: true })
	async fetch(repository: Repository): Promise<void> {
		if (repository.remotes.length === 0) {
			window.showWarningMessage(localize('no remotes to fetch', "This repository has no remotes configured to fetch from."));
			return;
		}

		await repository.fetchDefault();
	}

	@command('git.fetchAll', { repository: true })
	async fetchAll(repository: Repository): Promise<void> {
		if (repository.remotes.length === 0) {
			window.showWarningMessage(localize('no remotes to fetch', "This repository has no remotes configured to fetch from."));
			return;
		}

		await repository.fetchAll();
	}

	@command('git.pullFrom', { repository: true })
	async pullFrom(repository: Repository): Promise<void> {
		const remotes = repository.remotes;

		if (remotes.length === 0) {
			window.showWarningMessage(localize('no remotes to pull', "Your repository has no remotes configured to pull from."));
			return;
		}

		const remotePicks = remotes.filter(r => r.fetchUrl !== undefined).map(r => ({ label: r.name, description: r.fetchUrl! }));
		const placeHolder = localize('pick remote pull repo', "Pick a remote to pull the branch from");
		const remotePick = await window.showQuickPick(remotePicks, { placeHolder });

		if (!remotePick) {
			return;
		}

		const remoteRefs = repository.refs;
		const remoteRefsFiltered = remoteRefs.filter(r => (r.remote === remotePick.label));
		const branchPicks = remoteRefsFiltered.map(r => ({ label: r.name })) as { label: string; description: string }[];
		const branchPlaceHolder = localize('pick branch pull', "Pick a branch to pull from");
		const branchPick = await window.showQuickPick(branchPicks, { placeHolder: branchPlaceHolder });

		if (!branchPick) {
			return;
		}

		const remoteCharCnt = remotePick.label.length;

		await repository.pullFrom(false, remotePick.label, branchPick.label.slice(remoteCharCnt + 1));
	}

	@command('git.pull', { repository: true })
	async pull(repository: Repository): Promise<void> {
		const remotes = repository.remotes;

		if (remotes.length === 0) {
			window.showWarningMessage(localize('no remotes to pull', "Your repository has no remotes configured to pull from."));
			return;
		}

		await repository.pull(repository.HEAD);
	}

	@command('git.pullRebase', { repository: true })
	async pullRebase(repository: Repository): Promise<void> {
		const remotes = repository.remotes;

		if (remotes.length === 0) {
			window.showWarningMessage(localize('no remotes to pull', "Your repository has no remotes configured to pull from."));
			return;
		}

		await repository.pullWithRebase(repository.HEAD);
	}

	@command('git.push', { repository: true })
	async push(repository: Repository): Promise<void> {
		const remotes = repository.remotes;

		if (remotes.length === 0) {
			window.showWarningMessage(localize('no remotes to push', "Your repository has no remotes configured to push to."));
			return;
		}

		if (!repository.HEAD || !repository.HEAD.name) {
			window.showWarningMessage(localize('nobranch', "Please check out a branch to push to a remote."));
			return;
		}

		try {
			await repository.push(repository.HEAD);
		} catch (err) {
			if (err.gitErrorCode !== GitErrorCodes.NoUpstreamBranch) {
				throw err;
			}

			const branchName = repository.HEAD.name;
			const message = localize('confirm publish branch', "The branch '{0}' has no upstream branch. Would you like to publish this branch?", branchName);
			const yes = localize('ok', "OK");
			const pick = await window.showWarningMessage(message, { modal: true }, yes);

			if (pick === yes) {
				await this.publish(repository);
			}
		}
	}

	@command('git.pushWithTags', { repository: true })
	async pushWithTags(repository: Repository): Promise<void> {
		const remotes = repository.remotes;

		if (remotes.length === 0) {
			window.showWarningMessage(localize('no remotes to push', "Your repository has no remotes configured to push to."));
			return;
		}

		await repository.pushTags();

		window.showInformationMessage(localize('push with tags success', "Successfully pushed with tags."));
	}

	@command('git.pushTo', { repository: true })
	async pushTo(repository: Repository): Promise<void> {
		const remotes = repository.remotes;

		if (remotes.length === 0) {
			window.showWarningMessage(localize('no remotes to push', "Your repository has no remotes configured to push to."));
			return;
		}

		if (!repository.HEAD || !repository.HEAD.name) {
			window.showWarningMessage(localize('nobranch', "Please check out a branch to push to a remote."));
			return;
		}

		const branchName = repository.HEAD.name;
		const picks = remotes.filter(r => r.pushUrl !== undefined).map(r => ({ label: r.name, description: r.pushUrl! }));
		const placeHolder = localize('pick remote', "Pick a remote to publish the branch '{0}' to:", branchName);
		const pick = await window.showQuickPick(picks, { placeHolder });

		if (!pick) {
			return;
		}

		await repository.pushTo(pick.label, branchName);
	}

	private async _sync(repository: Repository, rebase: boolean): Promise<void> {
		const HEAD = repository.HEAD;

		if (!HEAD || !HEAD.upstream) {
			return;
		}

		const remoteName = HEAD.remote || HEAD.upstream.remote;
		const remote = repository.remotes.find(r => r.name === remoteName);
		const isReadonly = remote && remote.isReadOnly;

		const config = workspace.getConfiguration('git');
		const shouldPrompt = !isReadonly && config.get<boolean>('confirmSync') === true;

		if (shouldPrompt) {
			const message = localize('sync is unpredictable', "This action will push and pull commits to and from '{0}/{1}'.", HEAD.upstream.remote, HEAD.upstream.name);
			const yes = localize('ok', "OK");
			const neverAgain = localize('never again', "OK, Don't Show Again");
			const pick = await window.showWarningMessage(message, { modal: true }, yes, neverAgain);

			if (pick === neverAgain) {
				await config.update('confirmSync', false, true);
			} else if (pick !== yes) {
				return;
			}
		}

		if (rebase) {
			await repository.syncRebase(HEAD);
		} else {
			await repository.sync(HEAD);
		}
	}

	@command('git.sync', { repository: true })
	sync(repository: Repository): Promise<void> {
		return this._sync(repository, false);
	}

	@command('git._syncAll')
	async syncAll(): Promise<void> {
		await Promise.all(this.model.repositories.map(async repository => {
			const HEAD = repository.HEAD;

			if (!HEAD || !HEAD.upstream) {
				return;
			}

			await repository.sync(HEAD);
		}));
	}

	@command('git.syncRebase', { repository: true })
	syncRebase(repository: Repository): Promise<void> {
		return this._sync(repository, true);
	}

	@command('git.publish', { repository: true })
	async publish(repository: Repository): Promise<void> {
		const remotes = repository.remotes;

		if (remotes.length === 0) {
			window.showWarningMessage(localize('no remotes to publish', "Your repository has no remotes configured to publish to."));
			return;
		}

		const branchName = repository.HEAD && repository.HEAD.name || '';
		const selectRemote = async () => {
			const picks = repository.remotes.map(r => r.name);
			const placeHolder = localize('pick remote', "Pick a remote to publish the branch '{0}' to:", branchName);
			return await window.showQuickPick(picks, { placeHolder });
		};
		const choice = remotes.length === 1 ? remotes[0].name : await selectRemote();

		if (!choice) {
			return;
		}

		await repository.pushTo(choice, branchName, true);
	}

	@command('git.ignore')
	async ignore(...resourceStates: SourceControlResourceState[]): Promise<void> {
		resourceStates = resourceStates.filter(s => !!s);

		if (resourceStates.length === 0 || (resourceStates[0] && !(resourceStates[0].resourceUri instanceof Uri))) {
			const resource = this.getSCMResource();

			if (!resource) {
				return;
			}

			resourceStates = [resource];
		}

		const resources = resourceStates
			.filter(s => s instanceof Resource)
			.map(r => r.resourceUri);

		if (!resources.length) {
			return;
		}

		await this.runByRepository(resources, async (repository, resources) => repository.ignore(resources));
	}

	private async _stash(repository: Repository, includeUntracked = false): Promise<void> {
		const noUnstagedChanges = repository.workingTreeGroup.resourceStates.length === 0;
		const noStagedChanges = repository.indexGroup.resourceStates.length === 0;

		if (noUnstagedChanges && noStagedChanges) {
			window.showInformationMessage(localize('no changes stash', "There are no changes to stash."));
			return;
		}

		const message = await this.getStashMessage();

		if (typeof message === 'undefined') {
			return;
		}

		await repository.createStash(message, includeUntracked);
	}

	private async getStashMessage(): Promise<string | undefined> {
		return await window.showInputBox({
			prompt: localize('provide stash message', "Optionally provide a stash message"),
			placeHolder: localize('stash message', "Stash message")
		});
	}

	@command('git.stash', { repository: true })
	stash(repository: Repository): Promise<void> {
		return this._stash(repository);
	}

	@command('git.stashIncludeUntracked', { repository: true })
	stashIncludeUntracked(repository: Repository): Promise<void> {
		return this._stash(repository, true);
	}

	@command('git.stashPop', { repository: true })
	async stashPop(repository: Repository): Promise<void> {
		const placeHolder = localize('pick stash to pop', "Pick a stash to pop");
		const choice = await this.pickStash(repository, placeHolder);

		if (!choice) {
			return;
		}

		await repository.popStash(choice.id);
	}

	@command('git.stashPopLatest', { repository: true })
	async stashPopLatest(repository: Repository): Promise<void> {
		const stashes = await repository.getStashes();

		if (!this.anyStashesAvailableToRestore(stashes)) {
			return;
		}

		await repository.popStash();
	}

	@command('git.stashApply', { repository: true })
	async stashApply(repository: Repository): Promise<void> {
		const placeHolder = localize('pick stash to apply', "Pick a stash to apply");
		const choice = await this.pickStash(repository, placeHolder);

		if (!choice) {
			return;
		}

		await repository.applyStash(choice.id);
	}

	@command('git.stashApplyLatest', { repository: true })
	async stashApplyLatest(repository: Repository): Promise<void> {
		const stashes = await repository.getStashes();

		if (!this.anyStashesAvailableToRestore(stashes)) {
			return;
		}

		await repository.applyStash();
	}

	private anyStashesAvailableToRestore(stashes: Stash[]): boolean {
		const stashesAvailable = stashes.length > 0;

		if (!stashesAvailable) {
			window.showInformationMessage(localize('no stashes', "There are no stashes to restore."));
		}

		return stashesAvailable;
	}

	private async pickStash(repository: Repository, placeHolder: string) {
		const stashes = await repository.getStashes();

		if (!this.anyStashesAvailableToRestore(stashes)) {
			return;
		}

		const picks = stashes.map(r => ({ label: `#${r.index}:  ${r.description}`, description: '', details: '', id: r.index }));
		return await window.showQuickPick(picks, { placeHolder });
	}


	private createCommand(id: string, key: string, method: Function, options: CommandOptions): (...args: any[]) => any {
		const result = (...args: any[]) => {
			let result: Promise<any>;

			if (!options.repository) {
				result = Promise.resolve(method.apply(this, args));
			} else {
				// try to guess the repository based on the first argument
				const repository = this.model.getRepository(args[0]);
				let repositoryPromise: Promise<Repository | undefined>;

				if (repository) {
					repositoryPromise = Promise.resolve(repository);
				} else if (this.model.repositories.length === 1) {
					repositoryPromise = Promise.resolve(this.model.repositories[0]);
				} else {
					repositoryPromise = this.model.pickRepository();
				}

				result = repositoryPromise.then(repository => {
					if (!repository) {
						return Promise.resolve();
					}

					return Promise.resolve(method.apply(this, [repository, ...args]));
				});
			}

			/* __GDPR__
				"git.command" : {
					"command" : { "classification": "SystemMetaData", "purpose": "FeatureInsight" }
				}
			*/
			this.telemetryReporter.sendTelemetryEvent('git.command', { command: id });

			return result.catch(async err => {
				const options: MessageOptions = {
					modal: true
				};

				let message: string;
				let type: 'error' | 'warning' = 'error';

				switch (err.gitErrorCode) {
					case GitErrorCodes.DirtyWorkTree:
						message = localize('clean repo', "Please clean your repository working tree before checkout.");
						break;
					case GitErrorCodes.PushRejected:
						message = localize('cant push', "Can't push refs to remote. Try running 'Pull' first to integrate your changes.");
						break;
					case GitErrorCodes.Conflict:
						message = localize('merge conflicts', "There are merge conflicts. Resolve them before committing.");
						type = 'warning';
						options.modal = false;
						break;
					default:
						const hint = (err.stderr || err.message || String(err))
							.replace(/^error: /mi, '')
							.replace(/^> husky.*$/mi, '')
							.split(/[\r\n]/)
							.filter((line: string) => !!line)
						[0];

						message = hint
							? localize('git error details', "Git: {0}", hint)
							: localize('git error', "Git error");

						break;
				}

				if (!message) {
					console.error(err);
					return;
				}

				const outputChannel = this.outputChannel as OutputChannel;
				const openOutputChannelChoice = localize('open git log', "Open Git Log");
				const choice = type === 'error'
					? await window.showErrorMessage(message, options, openOutputChannelChoice)
					: await window.showWarningMessage(message, options, openOutputChannelChoice);

				if (choice === openOutputChannelChoice) {
					outputChannel.show();
				}
			});
		};

		// patch this object, so people can call methods directly
		(this as any)[key] = result;

		return result;
	}

	private getSCMResource(uri?: Uri): Resource | undefined {
		uri = uri ? uri : (window.activeTextEditor && window.activeTextEditor.document.uri);

		this.outputChannel.appendLine(`git.getSCMResource.uri ${uri && uri.toString()}`);
		for (const r of this.model.repositories.map(r => r.root)) {
			this.outputChannel.appendLine(`repo root ${r}`);
		}

		if (!uri) {
			return undefined;
		}

		if (uri.scheme === 'git') {
			const { path } = fromGitUri(uri);
			uri = Uri.file(path);
		}

		if (uri.scheme === 'file') {
			const uriString = uri.toString();
			const repository = this.model.getRepository(uri);

			if (!repository) {
				return undefined;
			}

			return repository.workingTreeGroup.resourceStates.filter(r => r.resourceUri.toString() === uriString)[0]
				|| repository.indexGroup.resourceStates.filter(r => r.resourceUri.toString() === uriString)[0];
		}
	}

	private runByRepository<T>(resource: Uri, fn: (repository: Repository, resource: Uri) => Promise<T>): Promise<T[]>;
	private runByRepository<T>(resources: Uri[], fn: (repository: Repository, resources: Uri[]) => Promise<T>): Promise<T[]>;
	private async runByRepository<T>(arg: Uri | Uri[], fn: (repository: Repository, resources: any) => Promise<T>): Promise<T[]> {
		const resources = arg instanceof Uri ? [arg] : arg;
		const isSingleResource = arg instanceof Uri;

		const groups = resources.reduce((result, resource) => {
			let repository = this.model.getRepository(resource);

			if (!repository) {
				console.warn('Could not find git repository for ', resource);
				return result;
			}

			// Could it be a submodule?
			if (pathEquals(resource.fsPath, repository.root)) {
				repository = this.model.getRepositoryForSubmodule(resource) || repository;
			}

			const tuple = result.filter(p => p.repository === repository)[0];

			if (tuple) {
				tuple.resources.push(resource);
			} else {
				result.push({ repository, resources: [resource] });
			}

			return result;
		}, [] as { repository: Repository, resources: Uri[] }[]);

		const promises = groups
			.map(({ repository, resources }) => fn(repository as Repository, isSingleResource ? resources[0] : resources));

		return Promise.all(promises);
	}

	dispose(): void {
		this.disposables.forEach(d => d.dispose());
	}
}<|MERGE_RESOLUTION|>--- conflicted
+++ resolved
@@ -6,13 +6,8 @@
 'use strict';
 
 import { Uri, commands, Disposable, window, workspace, QuickPickItem, OutputChannel, Range, WorkspaceEdit, Position, LineChange, SourceControlResourceState, TextDocumentShowOptions, ViewColumn, ProgressLocation, TextEditor, MessageOptions } from 'vscode';
-<<<<<<< HEAD
-import { Git, CommitOptions } from './git';
+import { Git, CommitOptions, Stash } from './git';
 import { Repository, Resource, Status, ResourceGroupType } from './repository';
-=======
-import { Ref, RefType, Git, GitErrorCodes, Branch, Stash } from './git';
-import { Repository, Resource, Status, CommitOptions, ResourceGroupType } from './repository';
->>>>>>> c56219e1
 import { Model } from './model';
 import { toGitUri, fromGitUri } from './uri';
 import { grep, isDescendant, pathEquals } from './util';
